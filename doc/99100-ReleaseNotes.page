POCO C++ Libraries Release Notes
AAAIntroduction

<<<<<<< HEAD
!!!Release 1.12.0

!!Summary of Changes

  - This release introduces Prometheus library
  - Upgraded bundled PCRE to PCRE2 10.40
  - Upgraded double-conversion to v3.2.0
  - Small object optimization for Any and Dynamic::Var (compile-time option, enabled by default)

  - GH #709: Poco::Dynamic::Var memory leak
  - GH #1039 Race condition in Poco::AsyncChannel close/log
  - GH #1459 Fix Poco::Net::Socket::select() epoll and poll implementations
  - GH #1687 SQLite Notifier has no table information
  - GH #1884 Poco::Net::TCPServerDispatcher::run() issue
  - GH #2084 LogFile_STD (LogFileImpl) fails to recover from getting out of space
  - GH #2085 Crash due to race condition in TCPServerDispatcher
  - GH #2091 Integrate windows poll
  - GH #2222 Warning when compiling my that's use VarHolder
  - GH #2270 Poco::Net::HTTPClientSession not supporting binding source address for proxy connect
  - GH #2271 Poco::Net::HTTPClientSession source IP address
  - GH #2285 Poco::Data::SQLite::Connector::open() crashes on db file with non existing directory
  - GH #2287 Poco::Data::Statement becomes unusable after exception
  - GH #2352 Allow setting the socket of SecureSocketImpl to no-blocking
  - GH #2386 As of C++11, std::swap is noexcept
  - GH #2401 Poco::Net::MailMessage::read hangs on missing final multipart boundary
  - GH #2457 Poco::Redis after executing "auth" command next command always return "OK"
  - GH #2465 Operating system specific thread ID is not available any more in Logger/Formatter
  - GH #2470 Can't use Poco::MongoDB::Cursor on aggregation cursor
  - GH #2511 Negative precision in NumberFormatter::format()
  - GH #2513 Poco::Net::SocketConnector unregistering
  - GH #2516 SHA3Engine hard to use with HMACEngine duplicate enhancement
  - GH #2521 Poco::Data::MySQL::Extractor null value extraction
  - GH #2538 Poco::Data::Session::connector() returns empty string for MySQL session
  - GH #2569 Poco::Data::MySQL timestamp
  - GH #2576 Add std::chrono support to Timespan
  - GH #2590 Poco::Zip 64-bit extensions not set
  - GH #2614 Poco::Net::NTPClient ignores second fractions enhancement
  - GH #2619 Decoding URI query parameters incompatible with Spring 5
  - GH #2638 Upgrade Windows SDK Used for Building Poco
  - GH #2688 Static code analyzer warnings
  - GH #2691 MinGW: fatal error: kernelspecs.h: No such file
  - GH #2706 [windows bug] pollset WSAPoll with non blocking socket will not report error
  - GH #2755 Poco::Data::MySQL LONGTEXT
  - GH #2821 Poco::Buffer: full on creation
  - GH #2849 setPadding does nothing when OpenSSL 1.1.x is used
  - GH #2864 SessionImpl begin
  - GH #2940 Add vcpkg installation instructions
  - GH #2943 Avoid clang 10 -Wimplicit-int-float-conversion warning/error when converting int into float
  - GH #2959 Fix percent-encoded fragment modification in Poco::URI
  - GH #2980 Memory leaks in Poco::Any
  - GH #2986 Once exhausted, Poco::ObjectPool does not lend out returned objects
  - GH #3016 Poco::MongoDB::Array interface improvements
  - GH #3026 Poco::Net::HTTPDigestCredentials added support for RFC7616 algorithms
  - GH #3039 Poco errors with _DEBUG and NDEBUG
  - GH #3052 Fix constness of URI::getPathSegments
  - GH #3088 Fix error in find_package example
  - GH #3056 Inconsistent behavior ConsoleChannel vs. WindowsConsoleChannel
  - GH #3062 Makefile: space(s) following target name will break build (during link)
  - GH #3073 libPocoCrypto.so: undefined reference to `pthread_atfork' when linking statically with OpenSSL 1.1
  - GH #3104 Publicly expose Poco::Message parameters
  - GH #3105 CMake: use GNUInstallDirs
  - GH #3175 SharedLibrary::isLoaded() not thread safe
  - GH #3195 MinGW also defines __GNUC__
  - GH #3240 Task::postNotification possible leak
  - GH #3241 Poco::Data::SessionPool change connection timeout
  - GH #3251 Poco::JSON Serializing NAN
  - GH #3253 Arbitrary indent of 2 applied to JSON string objects Var conversion
  - GH #3261 Upgrade to PCRE2 latest version
  - GH #3283 DatagramSocket does not allow IPV6_V6ONLY
  - GH #3296 Add move semantics to Net (sockets and addresses)
  - GH #3297 Poco::Foundation Fails to Compile With POCO_ENABLE_SOO Defined
  - GH #3323 Extend format patterns %T and %I to support native threads
  - GH #3342 DB into() does not compile for more than 20 members in a tuple
  - GH #3357 Add socket proactor
  - GH #3359 Make PollSet::poll() interruptible
  - GH #3371 SocketReactor::getNotifier() does not use socket.impl()
  - GH #3372 FTPClientSession::activeDataConnection 1.11.0 cannot set specific data port
  - GH #3374 No access to padding in Cipher
  - GH #3375 Poco::Net::PollSet::SocketModeMap poll(const Poco::Timespan& timeout) hasSignaledFDs issue slow down connections
  - GH #3378 Poco::Net::PollSet function setMode 1.11.0 cause while(1) on windows
  - GH #3380 Windows SO_REUSEADDR is neither reliable nor safe
  - GH #3384 Always set thread names on POSIX platforms
  - GH #3385 Poco::Net::IPAddress::tryParse does not work for "::"
  - GH #3396 Poco::Data::ODBC - dbEncoding property not used for insert/update
  - GH #3399 IPAddress::isLoopback() returns false for IPv4 mapped in IPv6
  - GH #3404 Poco::Net: make MessageHeader limits configurable
  - GH #3415 OpenSSL 3.0 support
  - GH #3417 Calling SocketReactor's run() method in a program's main thread yields a lot of null pointer exceptions
  - GH #3421 Cannot use HMACEngine with SHA2Engine
  - GH #3452 Syslog: Include Facility to Syslog Message
  - GH #3453 added facility to SyslogChannel
  - GH #3460 LoongArch support
  - GH #3481 Poco::JSON DataType support for MySQL
  - GH #3482 Visual Studio 2022 (v170) missing from buildwin.cmd
  - GH #3486 Windows on ARM64 support
  - GH #3516 Fix OpenSSL 3.0 deprecated warnings
  - GH #3529 Added LocalConfigurationView to only search inside the viewed scope
  - GH #3543 Visual Studio Warning C4244
  - GH #3558 Race condition in SSLManager
  - GH #3561 Add envelope to crypto
  - GH #3569 Readded named substring support for regexes
  - GH #3580 Rounds very large negative numbers to the incorrect values
  - GH #3592 Add 425 / HTTP_TOO_EARLY to HTTPResponse::HTTPStatus
  - GH #3598 Poco::Net::Socket::available does not always return correct value for UDP
  - GH #3602 Add Poco::Data::JSONRowFormatter
  - GH #3603 Update minimum GCC version information
  - GH #3611 VS2022 Arm64 projects missing or do not load
  - GH #3613 Poco::Net::UDPHandler data race
  - GH #3620 MariaDB still uses tx_isolation for transaction isolation unlike MySQL 8+ which uses transaction_isolation
  - GH #3624 Upgrade double-conversion to v3.2.0
  - GH #3628 Poco::Net::PollSet data race
  - GH #3629 Event data race
  - GH #3633 Poco::Redis: Support Authentication
  - GH #3635 ConfigurationView and JSON is broken for array access
  - GH #3639 Bugcheck: indicate compiler that functions will never return
  - GH #3640 fix warning C4717: 'format<vector<any>': recursive on all control paths, function will cause runtime stack overflow
  - GH #3641 FifoBuffer.advance method not throw exception when length==0
  - GH #3642 Make ParallelSocketReactor thread namable
  - GH #3651 Poco::Net::TCPserver missing from Net/samples/CMakeLists.txt
  - GH #3652 Linking with Foundation on Android gives error
  - GH #3655 Poco::Net::Socket::select EPOLL implementation returns socket in exceptList when empty list is given
  - GH #3658 Support for chunked transfer encoding trailer
  - GH #3661 Poco::Net::PollSet::add()/update() semantics
  - GH #3665 MSVC does not properly recognize std version

!!Incompatible Changes and Possible Transition Issues

  - All swap operations are noexcept now
  - PollSet::add() is mode-cumulative now
  - UDPServer now requires explicit starting
  - Move semantics for sockets and SocketAddress (compile-time option, disabled by default)
=======
!!!Release 1.11.3

!!Summary of Changes

  - GH #3567: fix(openssl-initializer): check legacy provider existence for legacy exception
  - GH #3587: MySQL UUID binding temporary string
  - GH #3632: Redis - add TLS support
  - updated a few copyright dates
>>>>>>> 191cbdc9


!!!Release 1.11.2

!!Summary of Changes

  - GH #2882: Handle negative DST offset
  - GH #3268: Poco redis command set have a bug when you want to set nx ex or expireTime
  - GH #3338: NamedMutex does not work on Linux distributions where fs.protected_regular=1
  - GH #3448: Basic support for OpenSSL 3.0.0
  - GH #3458: encryptString() crash on redhat/centos 8 with FIPS enabled using md5 default digest
  - GH #3465: NetSSL_Win: bad error handling when decodeMessage() fails
  - GH #3466: DefinePlatformSpecific.cmake: handle RelWithDebInfo and MinSizeRel configurations
  - GH #3470: bug in JSON ParseHandler.cpp (RFC 7159 should be valid)
  - GH #3472: Add Windows 11 detection to Environment_WIN32U
  - GH #3483: Adds Windows 11 and Server 2022 to Environment::osDisplayName()
  - GH #3485: Adds Visual Studio 2022 (v170) to buildwin.cmd
  - GH #3495: Should the Array::operator[] throw?
  - GH #3500: Sandbox all iFrames in PocoDoc
  - GH #3504: OpenSSL 3 compatibility
  - GH #3505: JSON::PrintHandler.value(bool) prints incorrect value
  - GH #3507: Reference counting for bound configuration in Util::Option is broken
  - GH #3508: #3507: Fix bound configuration reference counting in Poco::Util::Option.
  - GH #3509: fix dst and utcOffset handling for Dublin time zone
  - GH #3515: NetSSL_OpenSSL Testsuite: testInterop() and testProxy() fail due to changed certificate
  - GH #3518: Expat version check in #defines incorrect.
  - GH #3519: Add convertation to string in Redis Command#set
  - GH #3524: [linux] Why is Poco::XML linked to Poco::Zip target?
  - GH #3525: Bad management of file in case of OpenSSLException in X509Certificate::readPEM and X509Certificate::writePEM
  - GH #3538: Upgrade bundled expat to 2.4.7
  - GH #3544: Add back NIOS2 double conversion detection to fix compile errors
  - GH #3549: Test against the correct signatures in the JWT ES384 and ES512 tests
  - GH #3553: Upgrade bundled zlib to 1.2.12
  - GH #3559: Poco::Data::PostgreSQL - DateTime extraction truncates fractional seconds
  - GH #3563: Remove support for OpenSSL < 1.0


!!!Release 1.11.1

!!Summary of Changes

  - Upgraded bundled PCRE to 8.45
  - Upgraded bundled SQLite to 3.36.0
  - GH #2823: error: implicit conversion from 'int' to 'float' changes value from 2147483647 to 2147483648
  - GH #2966: SocketReactor loads one core of CPU up to 100%
  - GH #3221: Crash reported on Windows in X509Certificate verification
  - GH #3330: Poco::Data::ODBC::ODBCStatementImpl causes crash
  - GH #3334: Fork error on tvOS and watchOS
  - GH #3335: XML error when build 1.11.0
  - GH #3344: [bug] MacOS bundle destination path is not set
  - GH #3345: fix cmake bundle
  - GH #3347: The definition POCO_NO_FORK_EXEC is not respected or something like this
  - GH #3353: fix fork option
  - GH #3360: Add POCO_PGSQL_{INCLUDE,LIB} variables
  - GH #3363: Fixed compilation error with MongoDB::Connection and Util::Application
  - GH #3377: Updates comments for windows
  - GH #3381: DNS::hostByAddress not thread-safe
  - GH #3397: Fix crash due to X.509 certificates with Subject Alternative Name other than DNS Host
  - GH #3400: fix std::localtime not thread safe
  - GH #3414: fix missing expat definition
  - GH #3425: Fixed suspend/resumeEvents pair in DirectoryWatcher


!!!Release 1.11.0

!!Summary of Changes

  - This release introduces ActiveRecord, a simple and lightweight object-relational mapping
    (ORM) framework based on the Active Record pattern and the Data library.
  - Upgraded bundled expat to 2.4.1
  - Upgraded bundled PCRE to 8.44
  - Upgraded bundled pdjson to latest master
  - Upgraded bundled SQLite to 3.35.5
  - GH #2205: Start POCO as Windows service with parameters fix #2190
  - GH #2418: SecureServerSocket doesn't work with IpV6
  - GH #2677: Fix CLOB type support in StatementImpl and RecordSet
  - GH #2746: Race in TCPServerDispatcher::stop
  - GH #2783: Invalid condition [ICMPv4PacketImpl.cpp:234]
  - GH #2825: riscv: Enable double operations when using double float abi
  - GH #2895: Settings to verify OCSP stapling response (if received any) for client connections
  - GH #2904: Support environments without hardware floating point
  - GH #2906: Support environments without hardware floating point
  - GH #2927: Fix assigned value to wrong pointer
  - GH #2928: Fix clang issue
  - GH #2929: Zip and SevenZip do not depend on Util, XML, JSON
  - GH #2932: Poco::Net::NTLMContext is missing dllexport/dllimport symbols
  - GH #2935: Configuration to receive OCSP stapling response for client connection…
  - GH #2942: Avoid clang 10 -Wimplicit-int-float-conversion warning/error when con…
  - GH #2945: Iterating over Var containing empty container throws "Out of range" exception
  - GH #2970: Poco::Data::TypeHandler<Poco::Nullable<T>>::prepare() must prepare with underlying type, not Poco::Data::Keywords::null
  - GH #2982: Poco::Net - return value from close needs to be checked in SocketImpl
  - GH #2984: Fixed linking with Data ODBC error on some platforms
  - GH #2989: setting priorityNames property on PatternFormatter has no effect
  - GH #2992: CryptoTransformImpl::setPadding(int padding) incorrect for OpenSSL >= 1.1
  - GH #2993: The Sec-WebSocket-Key of WebSocket is always the same one
  - GH #3019: ObjectPool wait on borrow condition fix
  - GH #3021: PatternFormatter priorityNames fix
  - GH #3022: Process::isRunning(PID pid) causes handle leak on Windows
  - GH #3023: Link to "discussion forums" on "How to get help" advice broken
  - GH #3025: PKCS12Container: fix memory leaks on exceptions (1.10.1)
  - GH #3027: PKCS12Container: fix memory leaks on exceptions (devel)
  - GH #3037: Poco::toJSON: Don't escape forward slash in JSON strings
  - GH #3041: PostgreSQL and TEXT column type
  - GH #3044: Upgrading PCRE to 8.44 is it in immediate plan?
  - GH #3045: PostgreSQL and BYTEA column type
  - GH #3057: Poco::Data::PostgreSQL::SessionImpl::connectorName() returns empty string
  - GH #3059: MessageHeader::splitParameters fails on 'httponly' cookie with 'string too long' exception
  - GH #3061: SocketImpl::bind --> bind wrong config
  - GH #3064: PostgreSQL: Extraction of 16-bit integers corrupts result
  - GH #3066: CMake warning about MYSQL casing
  - GH #3067: Fix pkg-name in find_package_handle_standard_args
  - GH #3068: Documented ENABLE_JWT option
  - GH #3074: Fix sessions may not return back to the pool
  - GH #3076: Avoid access to already freed memory in JSON code
  - GH #3078: Fix typo in the ThreadPool's docs
  - GH #3086: Use POCO_IOS_INIT_HACK for Linux in combination with libc++
  - GH #3089: HTTPSessionFactory does not support HTTPClientSession::ProxyConfig
  - GH #3090: Do not initialize value with undefined behavior
  - GH #3091: feat(SharedLibrary): add more detailed error description when LoadLib…
  - GH #3092: feat(SharedLibrary): add more detailed error description when LoadLib…
  - GH #3095: Digest proxy authentication does not work in 1.10.1
  - GH #3097: Support for building Arm64 Apple Silicon
  - GH #3099: Fixed Postgres extraction into Dynamic::Var
  - GH #3107: unused variable
  - GH #3114: Added JSON Array::empty() method
  - GH #3116: Changed EventHandlerMap key
  - GH #3130: Possible use-after-free bug on the method copyToImpl
  - GH #3133: POCO_STATIC has been deprecated
  - GH #3135: Poco::Data::SQLite::Utility::fileToMemory unsuccessful if journal exists
  - GH #3136: Fixed null character issue when parsing a JSON
  - GH #3138: Add support of arch riscv32
  - GH #3141: allow to handle hot-journal (fixes #3135)
  - GH #3151: fix(JSON::Object): crash when a key is removed from object with JSON_PRESERVE_KEY_ORDER
  - GH #3153: Poco::Data::ODBC [N]VARCHAR(MAX) wrong maxDataSize() result
  - GH #3155: Fixed typo in overridden
  - GH #3157: fix(openssl): add missing dependency to OpenSSL components
  - GH #3159: Bug in NumericString with decSep != '.'
  - GH #3163: Correct Var::parse null value
  - GH #3166: Fix PostgresSQL BLOB extractor
  - GH #3168: Reference documentation contains invalid links.
  - GH #3169: #2746: Fix race condition on TCPServerDispatcher stop
  - GH #3182: Poco::Process:launch on MacOS BigSur
  - GH #3183: fix setPadding
  - GH #3190: [NetSSL_Win]: SSL-connection fails with "Host name verification failed error" (Regression bug)
  - GH #3191: Fixing a bug in the NetSSL_Win module (Host name verification failed error)
  - GH #3193: ServerApplication::registerService() unquoted path security vulnerability
  - GH #3196: std::forward for Poco::Optional ctor with rvalue
  - GH #3202: JWT: ESxxx signature must include padding for ECDSA R and S values
  - GH #3204: CryptoTransformImpl::setPadding wrong call
  - GH #3215: XML parser returns item from different element in a array
  - GH #3217: CMake: warning message with -DPOCO_STATIC confusing
  - GH #3219: SMTPClientSession: invalid SMTP command if empty recipients list in MailMessage
  - GH #3223: Compilation failure since OpenSSL (alpha 13)
  - GH #3224: Remove SSL23 support from Poco/Crypto
  - GH #3229: Upgrade bundled expat to 2.3.0
  - GH #3230: ECDSADigestEngine: include missing header
  - GH #3233: Feat/hash range
  - GH #3237: An error in the documentation for Poco/JSON/Parser.h
  - GH #3239: XML parser returns item from different element in a array #3215
  - GH #3242: RemoteSyslogListener: add reusePort option
  - GH #3245: find_package(Poco REQUIRED COMPONENTS ... NetSSL) requires an aditional find_package(OpenSSL) since poco-10
  - GH #3248: PollSet not working as intended on Windows
  - GH #3249: PollSet - poll() timeout not properly used
  - GH #3250: fix(PollSet): #3248 #3249
  - GH #3260: Memory leak in EVPPKey::loadKey used with files & wrong password
  - GH #3266: Order of Util::Application::uninitialize() is not in reverse as documented
  - GH #3269: Poco::Net::Context initialization with empty certificateFile
  - GH #3274: Fix localtime_r for VxWorks 6.9 and later
  - GH #3278: Fixing no hardware floating point support - Part II
  - GH #3279: Update bundled expat to 2.4.0
  - GH #3282: Update constant in setContentType documentation
  - GH #3284: JSON Fuzzing: Undefined-shift in poco_double_conversion::DiyFpStrtod
  - GH #3285: JSON Fuzzing: Stack-overflow in Poco::JSON::ParserImpl::handle
  - GH #3291: JSON Fuzzing: Stack-overflow with empty stacktrace
  - GH #3292: JSON Fuzzing: Stack-overflow in Poco::JSON::Array::~Array
  - GH #3295: A variation on Issue 949 comes back to life?
  - GH #3299: NetSSL: Allow per-Context InvalidCertificateHandler
  - GH #3301: Unterminated string possible  in NetworkInterfaceImpl::setPhyParams()
  - GH #3302: MSVC: Poco hides warnings (C4996) for the C++14 attribute [[deprecated]]
  - GH #3303: DNS HostEntry returns multiple entries
  - GH #3307: Poco::Crypto::X509Certificate: obtain certificate fingerprint
  - GH #3309: JSON parser copies entire JSON document to memory when parsing from stream.
  - GH #3310: Upgrade bundled SQLite to 3.35.5.
  - GH #3313: Upgrade bundled double-conversion
  - GH #3314: NetSSL_OpenSSL: any.pem certificate error: ca md too weak
  - GH #3315: Unintended sign/type conversion out of RecordSet
  - GH #3317: Data::MySQL MySQL headers and library search paths
  - GH #3318: Data: Support Poco::UUID for data binding
  - GH #3321: Feat/data db encoding
  - GH #3322: why is  useless MyStruct present in Thread_posix.cpp :: ThreadImpl::setPriorityImpl (easy to fix I guess)
  - GH #3326: [asan] Undefined behavior in ICMPv4PacketImpl.cpp


!!!Release 1.10.1

!!Summary of Changes

  - Upgraded bundled SQLite to version 3.31.1.
  - GH #2894: Poco 1.10.0 doesn't build with cmake & POCO_UNBUNDLED
  - GH #2898: poco 1.10/ NetSSL / openssl < 1.1 : default server usage changed (compare to 1.9.4)
  - GH #2834: Wrong cancelation of the fix: incorrect type of store name parameter in
    CertOpenStore API call into NetSSL_Win. Release 1.10.0
  - GH #2791: allow pre-allocation of the buffer in Poco::LogStreamBuf.
  - GH #2816: Modernise TLS configuration
  - GH #2818: Add getSpecifiedPort() method in Poco::URI.
  - GH #2909: Test failures on s390x architecture with 1.10.0
  - GH #2911: Poco::UTF16Encoding and Poco::UTF32Encoding byte order conversion bug
  - GH #2912: Poco::SHA2Engine computes incorrect hash on big-endian systems
  - GH #2923: cmake: Version 1.10.0 not parsed correctly from VERSION file
  - GH #2908: [Windows] Process arguments quoting is broken.
  - GH #2894: Poco 1.10.0 doesn't build with cmake & POCO_UNBUNDLED
  - GH #2920: Close Service Handle after DeleteService Function call
  - GH #2919: Fixed Crash in WinService::setFailureActions
  - GH #2922: 1.10 cmake build fails on FreeBSD 11.2 Release
  - MySQL: resetting the session when putting it back into a SessionPool is now optional
    (and disabled by default) due to a bug in MySQL messing up the character encoding when doing so.
  - Poco::AutoPtr and Poco::SharedPtr now support comparison with nullptr.


!!!Release 1.10.0

!!Summary of Changes

  - This release now requires a C++14 compiler (GCC 5, Clang 3.4, Visual C++ 2015).
  - Visual Studio project and solution files for versions prior to 2015 have
    been removed. Furthermore, the separate projects and solutions for 64-bit builds
    have been removed and configurations have been merged in a single project file.
  - POCO's fixed-size integer types are now based on <cstdint> types. This changes
    the definition of Poco::Int64 and Poco::UInt64 on some platforms.
  - Many methods exposing raw pointers have been changed to use smart pointers
    (usually Poco::SharedPtr or Poco::AutoPtr) instead. This may break some existing
    code. Specifically, the Logging framework in the Foundation library and the
    Configuration framework in the Util library have been changed.
  - New JWT library for dealing with JSON Web Tokens.
  - Upgrade bundled SQLite to version 3.31.0.
  - The NetSSL_OpenSSL library supports TLS 1.3 with OpenSSL 1.1.1 or later.
  - The NetSSL_Win library supports TLS 1.3 if it's supported by the underlying SChannel
    implementation.
  - Added support for NTLM authentication in the Net library.
  - NetSSL_OpenSSL now has a Poco::Net::FTPSClientSession and Poco::Net::FTPSStreamOpener
    class for connecting to FTP servers over TLS.
  - Fixed a potential crash in Poco::Net::NetworkInterface on Linux and macOS due to
    an invalid cast when obtaining the MAC address of an interface.
  - GH #2624: Poco::FileChannel/Poco:LogFileImpl::writeImpl() on Windows should translate \n to \r\n.
  - GH #2869: X509Certificate does not render UTF-8 characters in subjectName
  - GH #2863: NetworkInterface::map can fail to reveal some interfaces if an earlier one can not be handled
  - GH #2807: Poco::Data::ODBC Binding of SQL Decimal Type
  - GH #2812: String trimInPlace crashes with 0 size on Visual Studio Express 2017
  - GH #2830: Fix wrong buffer size in client handshake when re-using a SecureSocket [NetSSL_Win]
  - GH #2809: Allow to filter long tests using a command line argument
  - GH #2853: Poco::Process::launch process environment unicode support is broken on Windows
  - GH #2843: Poco::Net::MediaType::parse() does not split parameters
  - GH #2772: On iOS real device (not simulator) the home directory is not usable
  - GH #2689: Added tryWait() into Process and ProcessHandle. Handle kill()-ed UNIX process exit codes.
  - GH #2866: unescape Backslash char in UTF8 unescape method
  - GH #2879: Add support for SameSite attribute in HTTPCookie
  - GH #2824: Poco::Environment missing UTF8/wstring support on Windows
  - GH #2295: setEscapeUnicode() functions in JSON Array and Object classes ignore their boolean parameter
  - GH #2306: Why does Poco explicitly define _WIN32_WINNT?
  - GH #2802: Deprecated warning when building POCO with OpenSSL in submodule + cmake
  - GH #2884: Is it a description error about setReceiveTimeout()?
  - GH #2780: Allow Poco::Net::Context::usePrivateKey to accept ECKey and/or general EVPPKey
  - GH #2747: NetSSL_Win: Context constructor usage argument should specify minimum supported SSL/TLS version
  - GH #2745: Small problem in the code
  - GH #2743: X509Certificate validFrom expiresOn Date parsing
  - GH #2744: Poco::Mysql does not build with MySQL 8.0+
  - GH #2686: Uploads larger than 2GB fail
  - GH #2217: UUIDGenerator should allow random seed
  - GH #1609: Improve XDG Base Directory Specification implementation
  - GH #561: Support for XDG Base Directory Specification
  - GH #2881: Add an option to force the use of PollingDirectoryWatcherStrategy
  - GH #2584: Adding standard macOS legacy encodings
  - GH #2885: fix Dynamic::Var parse string issue
  - GH #2616: Restore pre-1.8.0 behaviour of Poco::Net::ServerSocket::bind.
  - GH #2641: Implement DataURIStream for extracting data from data URIs.
  - GH #2842: File fail on overwrite
  - GH #2840: Deleting Registry Keys on the WOW6432Node is not possible on 64Bit Applications
  - GH #2841: Service manager improvments
  - GH #2827: X509Certificate: Get rid of deprecated OpenSSL 1.1 APIs
  - GH #2826: CipherImpl: Fix small error with OpenSSL 1.1
  - GH #2775: Fix issue in NetSSL_Win. Windows Server 2016 reboots while trying to establish an SSL connection.
  - GH #2773: Fix the issue with incorrect type of store name parameter in CertOpenStore API call into NetSSL_Win
  - GH #2766: Support qnx sdp7
  - GH #2308: SocketAcceptor::setReactor() is broken
  - GH #2250: Poco::strToInt<> fails for values right above the type's boundary / limit
  - GH #2249: Poco::JSON::Object::set() should return reference to this to allow chaining.
  - GH #2275: SQLite mismatch open/close API calls
  - GH #1921: ICMPSocket does not check reply address
  - GH #2092: Use PollSet in SocketReactor
  - GH #2552: Poco::MongoDB test cases failed in Linux on IBM z
  - GH #2546: MySQL session state is not cleared in SessionPool
  - GH #2410: Preserve entries order in DynamicStruct
  - GH #2467: Can not open certain zip files include data descriptor
  - GH #2398: Poco 1.9.1 branch cmake build on FreeBSD 11.1 failed
  - GH #2365: add struct tm support to DateTime
  - GH #2348: NTPClient not checking reply address
  - GH #2346: lock-order-inversion in SocketReactor
  - GH #2330: add socket gather/scatter capabilities
  - GH #2343: UDPServer and client
  - GH #2329: add PMTU discovery
  - GH #2345: SocketNotifier not thread-safe
  - GH #2323: WebSocketTest.cpp faults reported by valgrind
  - GH #1160: Poco::Net::NetException "SSL Exception: error:1409F07F:SSL routines:ssl3_write_pending:bad write retry"
  - GH #2547: Reset connection when a session is returned to the SessionPool
  - GH #2451: http client timeout on Windows 7 and Server 2008 R2
  - GH #2417: Added missing IPv6 methods to SecureSocketImpl
  - GH #2408: add ordered containers
  - GH #2042: Android abstract namespace local socket address
  - GH #2088: Fix race condition in TCPServerDispatcher.cpp
  - GH #2892: SocketImpl::bind --> bind wrong config

!!Incompatible Changes and Possible Transition Issues

  - This release now requires a C++14 compiler (GCC 5, Clang 3.4, Visual C++ 2015).
  - POCO's fixed-size integer types are now based on <cstdint> types. This changes
    the definition of Poco::Int64 and Poco::UInt64 on some platforms.
  - Many methods exposing raw pointers have been changed to use smart pointers
    (usually Poco::SharedPtr or Poco::AutoPtr) instead. This may break some existing
    code. Specifically, the Logging framework in the Foundation library and the
    Configuration framework in the Util library have been changed.


!!!Release 1.9.4

!!Summary of Changes

  - fixed GH #2784: Upgrade bundled expat XML parser library to release 2.2.8,
    which fixes CVE-2019-15903.


!!!Release 1.9.3

!!Summary of Changes

  - fixed GH #2603: Remove incorrect upper size limits for SSL certificates in NetSSL_Win
  - fixed GH #2661: Poco::Zip::ZipArchive cannot load new tomcat.zip file (additional fix)
  - fixed GH #2742: Support of vs150 & vs160 with the official Microsoft localization executable,
    vswhere.exe, installed by MSVC starting from VS2017
  - Data/ODBC: make binding of std::string configurable (SQL_LONGVARCHAR - default or SQL_VARCHAR)
    through a global setting (Poco::Data::ODBC::Connector::bindStringToLongVarChar()).
  - added Poco::SharedLibrary::setSearchPath() (currently implemented on Windows only)
  - Windows required minimum version is now Windows XP SP2
  - upgraded bundled SQLite to 3.29.0
  - CppParser now supports type aliases defined with using keyword.
  - PageCompiler: added support for adding Content-Security-Policy and Cache-Control headers.


!!!Release 1.9.2

!!Summary of Changes

  - fixed GH #2736: Error using CMake gui - latest version
  - fixed GH #2737: Bundles vulnerable copy of Expat — please upgrade to Expat 2.2.7
  - fixed GH #2738: Poco::AccessExpireStrategy::onGet() must not extend expiration time after expiration


!!!Release 1.9.1

!!Summary of Changes

  - Added support for building with different OpenSSL distributions on Windows.
    See the POCO_EXTERNAL_OPENSSL macro defined in Foundation/include/Poco/Config.h
    for options.
  - Added Poco::Net::HTTPClientSession::flushRequest()
  - Added Poco::Net::WebSocket::setMaxPayloadSize() and Poco::Net::WebSocket::getMaxPayloadSize()
    to specify a maximum acceptable payload size for Poco::Net::WebSocket::receiveFrame().
  - Poco::Net::WebSocket: don't attempt to send empty credentials in response to 401 response.
  - Redis: added support for additional commands (exists, expire, ping, multi, exec, discard)
  - Redis: added Poco::Redis::Client::isConnected()
  - Upgraded bundled PCRE to version 8.43
  - Upgraded bundled SQLite to version 3.28.0
  - Added project/solution files for Visual Studio 2019
  - Fixed Visual Studio project files (version information from DLLVersion.rc not included in DLLs)
  - Include version resource in DLLs built with CMake
  - Added HTTP*Credentials::empty() and HTTPCredentials::clear()
  - fixed GH #2220: Encoding/DoubleByteEncoding.cpp fails to compile with VS2008 and _DEBUG
  - fixed GH #2243: DLLVersion.rc is excluded from build, missing detail information in properties of *.dll
  - fixed GH #2277: SQLite null pointer dereference occurs when exception is being thrown
  - fixed GH #2313: PollSet behaves differently on windows
  - fixed GH #2316: cmake can't find MySQL and ODBC libraries
  - fixed GH #2336: Omit ContentLength in WebSocket accept response
  - fixed GH #2358: Don't include <openssl/fips.h> for later OpenSSL
  - fixed GH #2364: Stringify escapes every unicode symbol when object contain an array
  - fixed GH #2380: Calling Poco::Net::X509Certificate::addChainCertificate() leads to double free.
  - fixed GH #2492: Net::Socket::address() crash on Android
  - fixed GH #2549: Fix keepAlive in http client session
  - fixed GH #2565: HTMLForm: optional enforcement of Content-Length instead of Chunked Transfer-Encoding
  - fixed GH #2570: DialogSocket: receiveStatusMessage() - line length limit applies to entire multi-line message
  - fixed GH #2583: Crypto library does not build with OpenSSL 1.0.0
  - fixed GH #2655: MongoDB Binary element to string - bug
  - fixed GH #2661: Poco::Zip::ZipArchive cannot load new tomcat.zip file
  - fixed GH #2700: Invalid read of memory in Poco::Environment::set which may cause crashes.
  - fixed GH #2712: File_WIN32.cpp(168): error C2065: “_upath”:Undeclared identifier
  - fixed GH #2723: Access violation when trying to decompress .zip file with unsupported compression method.


!!!Release 1.9.0

!!Summary of Changes

  - Added additional text encodings, available in the new PocoEncodings library (GH #2165)
  - Added Punycode support for resolving Internationalized Domain Names to Poco::Net::DNS (GH #2164)
  - Added XDG Base Directory Specification support in Poco::Path, Poco::Util::SystemConfiguration
    and Poco::Util::Application (GH #1609, GH #561, GH #1609)
  - Added support for GCM ciphers in Crypto library (GH #2129)
  - Poco::Net::RemoteSyslogChannel and Poco::Net::RemoteSyslogListener now have basic
    support for RFC 5424 structured data (GH #2173)
  - Poco::File now has methods for obtaining partition space (GH #1545)
  - Added Poco::Net::Context::addCertificateAuthority() (GH #2197)
  - Added Poco::AutoPtr::reset() and Poco::SharedPtr::reset() to improve compatibility
    with std::shared_ptr() (GH #2172)
  - fixed GH #703: Poco::Data::SQLite data types (INTEGER is now mapped to Int64)
  - fixed GH #1426: inttypes.h is available on sun solaris
  - fixed GH #1912: Run ping with custom data size #1912
  - fixed GH #2177: Run ping with custom timeout instead of the default
  - fixed GH #2058 and GH #2095: Synchronization issue/deadlock in Poco::Util::Timer at destruction
  - fixed GH #2089: Allow hyphen in HTTP authentication scheme names
  - fixed GH #2106: Undefined behavior in Delegate::equals()
  - fixed GH #2108: POCO SQLite Data Connector hangs for 20 secs waiting for thread timeouts on Windows
  - fixed GH #2142: JSON::Object preserveOrder keys not synced on assignment
  - fixed GH #2199 and GH #2188: Illegal header in zip file exception/assertion failure during JAR file decompression
  - fixed GH #2203: Use MAX_ADDRESS_LENGTH to determine buffer size


!!!Release 1.8.1

!!Summary of Changes

  - Added Poco::File::linkTo()
  - fixed GH #2044: Poco::Net::NetworkInterface::list does not list inactive interfaces
    even when explicitly being asked for it.
  - fixed GH #2042: Android abstract namespace local socket address
  - fixed GH #2038: Poco::Net::MultipartWriter::createBoundary() always returns the same string.
  - fixed GH #2020: SQLite not handling parameter count mismatch correctly.
  - fixed GH #2012: Data/SQLite: Exception messages contain duplicate text
  - fixed GH #2005: Upgraded bundled PCRE to 8.41
  - fixed GH #2000: Fix building XMLStreamParser with unbundled expat
  - fixed GH #1603: fix MinGW 4.8.2 Compilation
  - fixed GH #1991: Support building poco 1.8.0 as cmake sub-project
  - fixed GH #2080: Bugs in Poco::Net::Socket::select when POCO_HAVE_FD_POLL is defined


!!!Release 1.8.0.1

!!Summary of Changes

  - Reverted change for GH #1828; DeflatingStreamBuf::sync() no longer flushes
    underlying stream as this causes corruption for some Zip files.
  - PocoDoc: fix for handling compiler configuration for Gradle builds.


!!!Release 1.8.0

!!Summary of Changes

  - Poco::Base64Encoder: add support for base64url encoding (GH #1967)
  - Add Poco::Net::PollSet class to Net library (GH #1763)
  - The Net library now supports Unix Domain Sockets, where available.
  - Added stream parser (Poco::XML::XMLStreamParser) to XML library (GH #1697)
  - Added Poco::Net::TCPServerConnectionFilter and Poco::Net::TCPServer::setConnectionFilter()
    to support connection filtering and IP blacklisting (GH #1485)
  - Added Redis library (GH #1383)
  - Added Zip64 support to Zip library (GH #1356)
  - Upgraded bundled SQLite to 3.21.0
  - Removed OpenVMS support (GH #1988)
  - fixed GH #271: NamedMutex_UNIX.cpp must remove semid
  - fixed GH #739: Add Poco::Net::WebSocket::receiveFrame() that appends to a Poco::Buffer<char>
  - fixed GH #749: NTP Packet impl not according to RFC958
  - fixed GH #896: Sample "TwitterClient" of NetSSL_OpenSSL can't be build
  - fixed GH #1172: Poco::Data default storage should be std::vector
  - fixed GH #1337: Poco::HTMLForm throws exception HTMLFormException("Form must be prepared")
    even after form is prepared.
  - fixed GH #1373: SessionImpl::close() does not check return code of close handle specific function
  - fixed GH #1425: Workaround bug in SolarisStudio 12.4 on RVO-ed objects.
  - fixed GH #1614: Problematic license for JSON component: the previously used JSON.org parser
    has been replaced with pdjson
  - fixed GH #1659: wrong field size calculation in ODBC code
  - fixed GH #1683: Poco::Data ODBC impl doesn't bind to unsigned numeric types properly
  - fixed GH #1705: MongoDB: support URI in Connection
  - fixed GH #1708: "SocketReactor::addEventHandler" and "SocketReactor::removeEventHandler"
    must protect the access to "NotifierPtr pNotifier"
  - fixed GH #1729: getConnectionTimeout of SQLite DB wrapper returns wrong value
    (in milliseconds, should be in seconds)
  - fixed GH #1739: OpenSSLInitializer isn't threadsafe
  - fixed GH #1750: double_conversion in NumericString is in conflict with Qt5 Core
  - fixed GH #1804 and GH #1805: Integer Overflow or Wraparound
  - fixed GH #1828: DeflatingStreamBuf::sync() should also flush underlying stream.
  - fixed GH #1880: FTPClientSession::close() error
  - fixed GH #1897: DateTime wrong binding/extraction for MySQL database
  - fixed GH #1905: Compiling Foundation library with POCO_NO_FPENVIRONMENT in Config.h fails
  - fixed GH #1906: Race condition in ThreadPool
  - fixed GH #1913: Message Doesn't Support 64-bit Thread IDs
  - fixed GH #1921: ICMPSocket does not check reply address
  - fixed GH #1926: Exception when using SortedDirectoryIterator
  - fixed GH #1934: Poco::File::setExecutable() on POSIX should set executable bit for group and
    other if corresponding readable bit is set
  - fixed GH #1950: Net Exception: Address family not supported with clang
  - fixed GH #1964: Buffer<> swap miss ownMem

!!Incompatible Changes and Possible Transition Issues

  - Crypto and NetSSL on Windows: The included Visual Studio project files now expect the
    OpenSSL headers and libraries to be in the "openssl" directory in the POCO root
    directory, alongside the Foundation, XML, Net directories. The GitHub repository
    contains the <*openssl*> submodule, which has the required files. The release
    source packages do not contain these files. They are available from the
    [[https://github.com/pocoproject/openssl pocoproject/openssl]] repository
    ([[https://github.com/pocoproject/openssl/archive/develop.zip Zip archive]]).
    You can also provide your own build of OpenSSL, by specifying the appropriate
    header and library search paths in the Visual Studio project files. Through the
    <*Poco/Crypto/Crypto.h*> and <*Poco/Net/NetSSL.h*> headers, the <*libcrypto.lib*>
    and <*libssl.lib*> libraries will be automatically linked. If you don't want this,
    build Crypto and NetSSL_OpenSSL with the <[POCO_EXTERNAL_OPENSSL]> macro defined.


!!!Release 1.7.9p2

!!Summary of Changes

  - fixed GH #1628: Export Poco::Zip::ZipUtil class


!!!Release 1.7.9p1

!!Summary of Changes

  - fixed GH #1968: Zip Decompress Parent Path Injection


!!!Release 1.7.9

  - fixed GH #1813: xmlparse.cpp doesn't compile in WinCE (poco 1.7.8p3)
  - fixed GH #1826: XPath query error
  - fixed GH #1834: Visual Studio 2008 cannot find stdint.h
  - fixed GH #1842: Upgrade bundled expat to 2.2.3
  - fixed GH #1843: Use random salt for Poco::XML::NamePool
  - fixed GH #1865: AbstractEvent::hasDelegates() is not thread-safe
  - improved/fixed QNX support
  - Poco::Util::LayeredConfiguration: added support for labelling configurations and
    finding them by their label
  - upgraded bundled SQLite to 3.20.1
  - PageCompiler: support <%@ include file="<path>" %> syntax for includes, in addition
    to <%@ include page="<path>" %>
  - PageCompiler: optimize generated request handler code by removing useless
    statements, e.g. writing empty strings.
  - added POCO_DEPRECATED macro which will be used in the future to deprecate
    classes and methods.
  - Poco::NamedMutex and Poco::NamedEvent (System V Semaphores implementation): files are
    now opened with O_RDONLY | O_CREAT instead of O_WRONLY | O_CREAT, allowing sharing
    between different users. Furthermore, ftok() is called with 'p' as project ID
    argument.


!!!Release 1.7.8p3

  - fixed GH #1760: Upgrade bundled expat to 2.2.1 which fixes some vulnerabilities:
    http://seclists.org/oss-sec/2017/q2/499


!!!Release 1.7.8p2

!!Summary of Changes

  - fixed GH #1655: CipherImpl memory leak with OpenSSL 1.1


!!!Release 1.7.8

!!Summary of Changes

  - fixed GH #1212: Lost WebSocket Frames after Client Websocket Handshake is complete
  - fixed GH #1260: URI encoding
  - fixed GH #1501: Alpine 3.4 trouble with Foundation/src/Error.cpp
  - fixed GH #1523: Long path names under Windows
  - fixed GH #1536: Building with OS X 10.12 SDK and 10.7 deployment target without libc++ fails
  - fixed GH #1537: Need to add multiple cflags parameters to configure
  - fixed GH #1539: Allow overriding POCO_TARGET_OSARCH for iPhoneSimulator
  - fixed GH #1546: Enable bitcode for iPhone build config
  - fixed GH #1549: Latin2Encoding and 0xFF
  - fixed GH #1551: Unable to use Poco on macOS 10.12
  - fixed GH #1552: IPv6 & operator throws an exception when scope = 0
  - fixed GH #1566: Poco/Zip issue with some CM_DEFLATE archives
  - fixed GH #1567: Poco/ZIP issue with uncompressed archives
  - fixed GH #1570: IPv6AddressImpl::toString() returns wrong output for IPv6 address "::"
  - fixed GH #1571: ODBC Preparator memory leak
  - fixed GH #1573: Poco::File::createDirectories() should not throw Poco::FileExistsException
  - fixed GH #1580: Unable to unzip zip file created using non-seeking stream
  - fixed GH #1581: Cannot find 'pcre.h' when using POCO_UNBUNDLED, a non-system PCRE, and CMake
  - fixed GH #1588: Poco::Net::HTTPChunkedStreamBuf::readFromDevice(): restrict maximum
    size of chunk length
  - fixed GH #1589: Poco::Net::HTMLForm: restrict maximum field and value length
  - fixed GH #1590: Poco::Net::DialogSocket: restrict maximum line length
  - fixed GH #1591: Poco::Net::MultipartReader: restrict maximum boundary string length
  - fixed GH #1597: adding empty file to zip leads to archive that can't be unzipped by windows
  - fixed GH #1599: readFromDevice() in AutoDetectStream.cpp in Poco Zip cannot detect signature
  - fixed GH #1534: Upgraded bundled zlib to 1.2.11
  - fixed GH #1558: Upgraded bundled SQLite to 3.16.2
  - fixed GH #1586: Upgraded bundled PCRE to 8.40
  - fixed GH #1538: Upgraded bundled double-conversion to 1.1.5
  - MongoDB: added support for authentication using "MONGODB-CR" and "SCRAM-SHA-1"
    authentication schemes.

!!Incompatible Changes and Possible Transition Issues

  - MongoDB: additional documentation and fixes for style and consistency and minor
    API improvements (e.g., Poco::MongoDB::Binary)
    Note: some flag enumeration values have been renamed for better consistency
    and readability; existing code using these will have to be updated.


!!!Release 1.7.7

!!Summary of Changes

  - fixed GH #865: FileChannel compress fails leaving empty .gz files
  - fixed GH #990: Potential race condition in Poco::File on Windows
  - fixed GH #1157: Fixing a bug in the NetSSL_Win module (Host name verification failed error)
  - fixed GH #1351: Fix for android include pthread.h from /usr/include
  - fixed GH #1436: ODBC Bug: Unicode text(NVARCHAT) read from DB is truncated to half
  - fixed GH #1453: _clock_gettime Symbol not found on Mac 10.11
  - fixed GH #1460: POCO does not build with OpenSSL 1.1
  - fixed GH #1461: Poco::Data::SQLite::SQLiteStatementImpl::next() error
  - fixed GH #1462: AbstractConfiguration::getUInt does not parse hex numbers
  - fixed GH #1464: ODBCMetaColumn::init() always maps integer NUMERIC/DECIMAL to Int32
  - fixed GH #1465: Assertion violation in DateTime.cpp using ZipArchive
  - fixed GH #1472: HTTP(S)StreamFactory should send a User-Agent header.
  - fixed GH #1476: Fixed error with Poco::UTF8Encoding::isLegal()
  - fixed GH #1484: ODBC: fix uninitialized variable
  - fixed GH #1486: Support ODBC GUID data type as string
  - fixed GH #1488: Poco::ObjectPool shrinks if returned object is not valid
  - fixed GH #1515: Detection of closed websocket connection
  - fixed GH #1521: bug in JSON ParseHandler.cpp (empty keys should be valid)
  - fixed GH #1526: iOS app rejected, IPv6 not working
  - fixed GH #1532: RecordSet and RowFilter: bad use of reference counter


!!!Release 1.7.6

!!Summary of Changes

  - fixed GH #1298: ZipFileInfo: Assertion violation when reading ods files
  - fixed GH #1315: Redefine Poco assertions for static analysis
  - fixed GH #1397: Fix issues reported by static source code analysis
  - fixed GH #1403: Android compile with poco-1.7.5 no 'pthread_condattr_setclock' error
  - fixed GH #1416: Assertion violation when unzipping
  - fixed GH #1418: Poco::Delegate assignment operator fails to compile for some specializations
  - fixed GH #1422: Can't build poco 1.7.4 or 1.7.5 on centos5 32 bit
  - fixed GH #1429: exception thrown in MongoDB when using replicaset
  - fixed GH #1431: Poco/FIFOBuffer.h copy issue
  - fixed GH #1445: Use stable_sort to preserve order of IP addresses from DNS
  - fixed GH #1456: better handle leap seconds in Poco::DateTime and Poco::LocalDateTime
  - fixed GH #1458: Probably invalid epoll_create() usage inside Poco/Socket.cpp
  - Poco::XML::NamePool: increased default size from 251 to 509. Default size can now
    be changed by defining the POCO_XML_NAMEPOOL_DEFAULT_SIZE macro accordingly.
  - Enchancements: Poco::XML::Document and Poco::XML::DOMParser have new constructors
    taking a NamePool size. Poco::Util::XMLConfiguration::load() also has a new overload
    for that purpose.
  - Improved error handling in the Zip library (getting rid of some poco_assert macros
    and did proper error handling instead).
  - Added Poco::URISyntaxException (subclass of Poco::SyntaxException), which is now
    thrown by Poco::URI.
  - Improved error handling in Poco::URIStreamOpener::open().
  - Poco::Data::MySQL: Handle connection lost/server gone error when starting a transaction
    and retry.
  - XMLConfiguration default (and single-argument delimiter) constructor now loads an empty
    XML document with "config" root element to make the configuration usable without an
    additional call to load() or loadEmpty().


!!!Release 1.7.5

!!Summary of Changes

  - fixed GH #1252: Unable to compile Poco::Data for Windows Compact Embedded 2013
  - fixed GH #1344: Poco::Event::wait(timeout) should use CLOCK_MONOTONIC on Linux
  - fixed GH #1355: [JSON::Object] After copy-ctor, JSON::Object::_keys still points to
    keys in map of copied object
  - GH #1361: Shell expansion rules say that tilde must be replaced with $HOME before
    calling getpwuid
  - Poco::SingletonHolder: added reset() method
  - prefer clock_getttime() over gettimeofday() if available
  - Upgraded bundled SQLite to 3.14.1


!!!Release 1.7.4

!!Summary of Changes

  - fixed GH #1300: Session constructor hangs
  - fixed GH #1303: HTTPSClientSession::sendRequest() fails if server has wildcard cert
  - fixed GH #1304: URI doesn't know "ws:/" or "wss://" schemes
  - fixed GH #1307: Upgrade bundled expat to 2.2.0
  - fixed GH #1316: Empty SocketReactor never sleeps
  - fixed GH #1313: XML library compilation error
  - Upgraded bundled SQLite to 3.13.0


!!!Release 1.7.3

!!Summary of Changes

  - fixed GH #993: Invalid zip format when opening a docx in word
  - fixed GH #1235: Poco::Net::HTTPClientSession::sendRequest() should also handle HTTP_PATCH
  - fixed GH #1236: Remove Poco::Data::Row::checkEmpty() as it prevents Row from being used
    with all NULL rows
  - fixed GH #1239: Poco::Zip::Compress with non-seekable stream fails for CM_STORE
  - fixed GH #1242: Poco::Data::RowFormatter generate exception if the first column of first
    row is null
  - fixed GH #1253: ListMap does not maintain insertion order if key already exists
  - Upgraded bundled SQLite to 3.12.2


!!!Release 1.7.2

!!Summary of Changes

  - fixed GH #1197: Upgrade bundled expat to 2.1.1
    Expat 2.1.1 fixes a CVE: https://cve.mitre.org/cgi-bin/cvename.cgi?name=CVE-2015-1283
  - fixed GH #1204: getdtablesize has been removed on Android 21
  - fixed GH #1203: Poco::Data::RecordSet should be reusable
  - fixed GH #1198: Upgrade bundled SQLite to 3.12.1


!!!Release 1.7.1

!!Summary of Changes

  - fixed GH #1187: Data/MySQL: Seeing frequent "MySQL server has gone away" errors
  - fixed GH #1184: Attempting to connect via a proxy throws a DNS error "Host not found"
  - fixed GH #1180: Possible deadlock when TaskManager::count() is called in onFinished
  - NetSSL_OpenSSL: use TLS_*_method() instead of deprecated SSLv23_*_method()
    if OpenSSL version is >= 1.1; initialize default/fallback client context to support
    all TLS protocols, not just TLSv1


!!!Release 1.7.0

!!Summary of Changes

  - POSSIBLE BREAKING CHANGE: removed automatic registration of Data connectors due to
    issues with static initialization order.
  - NetSSL_OpenSSL: added support for ECDH and DH ciphers; added support to disable
    specific protocols (Poco::Net::Context::disableProtocols());
    new Poco::Net::Context constructor taking a Poco::Net::Context::Params structure that
    allows specifying ECDH and DH parameters.
  - Poco::Net::TCPServer: add additional try ... catch block around poll() to
    gracefully deal with errors due to high system load (e.g., out of file descriptors).
  - fixed GH #1171: Poco::Data::RecordSet: rowCount not reset after execute
  - fixed GH #1167: CMake & POCO_UNBUNDLED: expat sources are compiled in libPocoXML
  - fixed GH #1160: Poco::Net::NetException
    "SSL Exception: error:1409F07F:SSL routines:ssl3_write_pending:bad write retry"
  - fixed GH #1152: Wrong TaskProgressNotification description
  - fixed GH #1141: Poco::StringTokenizer::TOK_TRIM changes behavior between 1.4 and 1.6
  - fixed GH #1137: Missing 'longint' type in SQLite
  - fixed GH #1135: Different package on github and official web site
  - fixed GH #1030: tvOS / WatchOS bitcode enabled for simulators
  - fixed GH #1114: World-write permissions on files created by daemon
  - fixed GH #1087: prevent line breaks in base64-encoded creds
  - fixed GH #1026: Fixes for producing the poco-1.6.2 release on a Cygwin x86 platform
  - fixed GH #1022: Abbreviation in setThreadName can happen even if thread name is not too long
  - fixed GH #1002: ActiveDispatcher saves reference to event context after event was
    performed until it gets new event
  - fixed GH #973: overwrite existing files on windows when moving files
  - fixed GH #969: Poco::File::renameTo() behaviour differs on windows and linux
  - fixed GH #967: Missing data types in SQLite
  - fixed GH #966: Possible crash when processing a corrupted Zip file
  - fixed GH #958: Bug while reading X509Certificate subjectName
  - fixed GH #937: Missing build_vs140.cmd
  - fixed GH #933: Change in JSON::Object::set(key,value) behavior in 1.6.1
  - fixed GH #931: make strToInt() more strict in what it accepts
  - fixed GH #921: `BasicUnbufferedStreamBuf` needs to be marked for import/export
  - fixed GH #848: MailMessage::_encoding is not set when retrieving plain/text message
  - fixed GH #767: Inconsistency in getPath & getPathAndQuery returns
  - fixed GH #724: Poco 1.6.0 is not compiled with openssl 1.0.0
  - fixed GH #713: Improved support for producing Canonical XML in XMLWriter
  - fixed GH #696: bug in parsing name of attachment poco c++ 1.6.0
  - fixed GH #335: Compress with nonseekable
  - upgraded bundled SQLite to 3.11.0
  - added Poco::Crypto::X509Certificate::equals() to compare two certificates
  - support for detecting Win8/Win10 in Poco::Environment
  - Poco::Net::HTTPServerRequestImpl: fixed an issue with DELETE in persistent connections
  - NetSSL: added Context::preferServerCiphers()
  - NetSSL: added support for ECDH, new Context constructor
  - NetSSL: add support for disabling certain protocols
  - SMTPClientSession: added support for XOAUTH2 authentication
  - Poco::Data::SessionPool: re-added customizeSession() method from 1.4.x releases
  - improved SSLManager to automatically set-up a reasonable client Context if
    none is configured
  - add brew OpenSSL search paths to Darwin configs
  - add HTTP/1.1 version to HTTPRequest for client WebSocket, as this is required for
    most servers
  - remove GCC_DIAG_OFF as this caused more issues than it solved
  - respect POCO_NO_FORK_EXEC in ServerApplication (tvOS)
  - tvOS and WatchOS support
  - fix: need an implementation of available() for WebSocketImpl
  - HTTPSessionInstantiator: respect global proxy config
  - added constant for HTTP PATCH method to Poco::Net::HTTPRequest
  - NumberParser::parseHex[64](): allow 0x/0X prefix

!!Incompatible Changes and Possible Transition Issues

  - Removed automatic registration of Data connectors due to issues with static
    initialization order. Data connectors used in an application must be explicitly
    registered with a call to registerConnector() before it can be used, e.g.:
    Poco::Data::SQLite::Connector::registerConnector()


!!!Release 1.6.1

!!Summary of Changes

  - added project and solution files for Visual Studio 2015
  - upgraded bundled SQLite to 3.8.11.1
  - fixed GH #782: Poco::JSON::PrintHandler not working for nested arrays
  - fixed GH #819: JSON Stringifier fails with preserve insert order
  - fixed GH #878: UUID tryParse
  - fixed GH #869: FIFOBuffer::read(T*, std::size_t) documentation inaccurate
  - fixed GH #861: Var BadCastException
  - fixed GH #779: BUG in 1.6.0 Zip code
  - fixed GH #769: Poco::Var operator== throws exception
  - fixed GH #766: Poco::JSON::PrintHandler not working for objects in array
  - fixed GH #763: Unable to build static with NetSSL_OpenSSL for OS X
  - fixed GH #750: BsonWriter::write<Binary::Ptr> missing size ?
  - fixed GH #741: Timestamp anomaly in Poco::Logger on WindowsCE
  - fixed GH #735: WEC2013 build fails due to missing Poco::Path methods.
  - fixed GH #722: poco-1.6.0: Unicode Converter Test confuses string and char types
  - fixed GH #719: StreamSocket::receiveBytes and FIFOBuffer issue in 1.6
  - fixed GH #706: POCO1.6 Sample EchoServer BUG
  - fixed GH #646: Prevent possible data race in access to Timer::_periodicInerval
  - DeflatingStream: do not flush underlying stream on sync() as these can cause
    corrupted files in Zip archives


!!!Release 1.6.0

!!Summary of Changes

  - fixed GH #625: MongoDB ensureIndex double insert?
  - fixed GH #622: Crypto: RSATest::testSign() should verify with public key only
  - fixed GH #620: Data documentation sample code outdated
  - fixed GH #618: OS X 10.10 defines PAGE_SIZE macro, conflicts with PAGE_SIZE in Thread_POSIX.cpp
  - fixed GH #616: Visual Studio warning C4244
  - fixed GH #612: OpenSSLInitializer calls OPENSSL_config but not CONF_modules_free
  - fixed GH #608: (Parallel)SocketAcceptor ctor/dtor call virtual functions
  - fixed GH #607: Idle Reactor high CPU usage
  - fixed GH #606: HTMLForm constructor read application/x-www-form-urlencoded UTF-8 request
    body first parameter with BOM in name
  - fixed GH #596: For OpenSSL 1.0.1, include openssl/crypto.h not openssl/fips.h
  - fixed GH #592: Incorrect format string in Poco::Dynamic::Struct
  - fixed GH #590: Poco::Data::SQlite doesn't support URI filenames
  - fixed GH #564: URI::encode
  - fixed GH #560: DateTime class calculates a wrong day
  - fixed GH #549: Memory allocation is not safe between fork() and execve()
  - fixed GH #500: SSLManager causes a crash
  - fixed GH #490: 2 byte frame with payload length of 0 throws "Incomplete Frame Received" exception
  - fixed GH #483: multiple cases for sqlite_busy
  - fixed GH #482: Poco::JSON::Stringifier::stringify bad behaviour
  - fixed GH #478: HTTPCredentials not according to HTTP spec
  - fixed GH #471: vs2010 release builds have optimization disabled ?
  - fixed GH #468: HTTPClientSession/HTTPResponse not forwarding exceptions
  - fixed GH #438: Poco::File::setLastModified() doesn't work
  - fixed GH #402: StreamSocket::receiveBytes(FIFOBuffer&) and sendBytes(FIFOBuffer&) are
    not thread safe
  - fixed GH #345: Linker warning LNK4221 in Foundation for SignalHandler.obj, String.obj
    and ByteOrder.obj
  - fixed GH #331: Poco::Zip does not support files with ".." in the name.
  - fixed GH #318: Logger local time doesn't automatically account for DST
  - fixed GH #294: Poco::Net::TCPServerParams::setMaxThreads(int count) will not accept count == 0.
  - fixed GH #215: develop WinCE build broken
  - fixed GH #63: Net::NameValueCollection::size() returns int
  - Poco::Logger: formatting methods now support up to 10 arguments.
  - added Poco::Timestamp::raw()
  - Poco::DeflatingOutputStream and Poco::InflatingOutputStreams also flush underlying stream
    on flush()/sync().
  - Poco::Util::Timer: prevent re-schedule of cancelled TimerTask
  - enabled WinRegistryKey and WinRegistryConfiguration for WinCE
  - Poco::BasicEvent improvements and preparations for future support of lambdas/std::function
  - upgraded bundled sqlite to 3.8.7.2
  - Poco::Thread: added support for starting functors/lambdas
  - Poco::Net::HTTPClientSession: added support for global proxy configuration
  - added support for OAuth 1.0/2.0 via Poco::Net::OAuth10Credentials and
    Poco::Net::OAuth20Credentials classes.
  - Poco::Net::IPAddress: fixed IPv6 prefix handling issue on Windows
  - added Poco::Timestamp::TIMEVAL_MIN and Poco::Timestamp::TIMEVAL_MAX
  - added Poco::Clock::CLOCKVAL_MIN and Poco::Clock::CLOCKVAL_MAX
  - added poco_assert_msg() and poco_assert_msg_dbg() macros
  - Poco::Net::Context: fixed a memory leak if the CA file was not found while creating the
    Context object (the underlying OpenSSL context would leak)
  - Poco::URI: added new constructor to create URI from Path
  - Various documentation and style fixes
  - Removed support (project/solution files) for Visual Studio.NET 2003 and Visual Studio 2005.
  - Improved CMake support


!!Incompatible Changes and Possible Transition Issues

  - Compiling POCO on Windows without #define POCO_WIN32_UTF8 is deprecated and will
    lead to diagnostic messages while compiling.
  - Support (project and solution files) for MS Visual Studio 2003 and 2005 has been
    removed; the oldest officially supported VS version is 2008 (MSVC version 9.0).
  - MongoDB: The ObjectId class has a new constructor taking a std::string containing a
    hexadecimal representation of the object ID.


!!!Release 1.5.4

!!Summary of Changes

  - fixed GH #326: compile Net lib 1.5.2 without UTF8 support enabled
  - fixed GH #518: NetworkInterface.cpp compile error w/ POCO_NO_WSTRING (1.5.3)
  - Fixed MSVC 2010 warnings on large alignment
  - make HTTPAuthenticationParams::parse() add value on end of string
  - fixed GH #482: Poco::JSON::Stringifier::stringify bad behaviour
  - fixed GH #508: Can't compile for arm64 architecture
  - fixed GH #510: Incorrect RSAKey construction from istream
  - fix SharedMemory for WinCE/WEC2013
  - Add NIOS2 double conversion detection, fixes compile errors
  - added VS2013 project/solution files for Windows Embedded Compact 2013
  - added Process::isRunning()
  - NetSSL: Fix typo in documentation
  - NetSSL_OpenSSL: support for TLS 1.1 and 1.2
  - Zip: Added CM_AUTO, which automatically selects CM_STORE or CM_DEFLATE based
    on file extension. Used to avoid double-compression of already compressed file
    formats such as images.
  - added %L modifier to PatternFormatter to switch to local time
  - removed unnecessary explicit in some multi-arg constructors
  - Allow SecureStreamSocket::attach() to be used in server connections
  - added Var::isBoolean() and fixed JSON stringifier
  - added poco_unexpected() macro invoking Bugcheck::unexpected() to deal
    with unexpected exceptions in destructors
  - fixed GH #538 prevent destructors from throwing exceptions
  - improved HTTP server handling of errors while reading header
  - fixed GH #545: use short for sign
  - upgraded SQLite to 3.8.6
  - fixed GH #550 WebSocket fragmented message problem
  - improved HTTPClientSession handling of network errors while sending the request
  - updated bundled PCRE to 8.35.0
  - fixed GH #552: FIFOBuffer drain() problem
  - fixed GH #402: StreamSocket::receiveBytes(FIFOBuffer&) and sendBytes(FIFOBuffer&) are
    not thread safe
  - HTTPCookie: fix documentation for max age
  - added Timestamp::raw() and Clock::raw()
  - Poco::Buffer properly handles zero-sized buffers
  - GH #512: Poco:Data:ODBC:Binder.h causes a crash
  - Added Crypto_Win and NetSSL_Win libraries which are re-implementations of existing
    Crypto and NetSSL_OpenSSL libraries based on WinCrypt/Schannel. The new libraries
    can be used as an almost drop-in replacement for the OpenSSL based libraries on
    Windows and Windows Embedded Compact platforms. Only available from GitHub for now.


!!!Release 1.5.3

!!Summary of Changes

  - fixed GH #316: Poco::DateTimeFormatter::append() gives wrong result for
    Poco::LocalDateTime
  - Poco::Data::MySQL: added SQLite thread cleanup handler
  - Poco::Net::X509Certificate: improved and fixed domain name verification for
    wildcard domains
  - added Poco::Clock class, which uses a system-provided monotonic clock
    (if available) and is thus not affected by system realtime clock changes.
    Monotonic Clock is available on Windows, Linux, OS X and on POSIX platforms
    supporting clock_gettime() and CLOCK_MONOTONIC.
  - Poco::Timer, Poco::Stopwatch, Poco::TimedNotificationQueue and Poco::Util::Timer
    have been changed to use Poco::Clock instead of Poco::Timestamp and are now
    unaffected by system realtime clock changes.
  - fixed GH #350: Memory leak in Data/ODBC with BLOB
  - Correctly set MySQL time_type for Poco::Data::Date.
  - fixed GH #352: Removed redundant #includes and fixed spelling mistakes.
  - fixed setting of MYSQL_BIND is_unsigned value.
  - fixed GH #360: CMakeLists foundation: add Clock.cpp in the list of source files
  - Add extern "C" around <net/if.h> on HPUX platform.
  - added runtests.sh
  - fixed CPPUNIT_IGNORE parsing
  - fixed Glob from start path, for platforms not alowing transverse from root (Android)
  - added NTPClient (Rangel Reale)
  - added PowerShell build script
  - added SmartOS build support
  - fix warnings in headers
  - XMLWriter: removed unnecessary apostrophe escaping (&apos)
  - MongoDB: use Int32 for messageLength
  - fixed GH #380: SecureSocket+DialogSocket crashes with SIGSEGV when timeout occours
  - Improve RSADigestEngine, using Poco::Crypto::DigestEngine to calculate hash before signing
  - added Poco::PBKDF2Engine
  - Fixed GH #380: SecureSocket+DialogSocket crashes with SIGSEGV when timeout occours
  - added support for a 'Priority' attribute on cookies.
  - GH #386: fixed bug in MailMessage without content-transfer-encoding header
  - GH #384: ew hash algorithms support for RSADigestEngine
  - fixed Clock overflow bug on Windows
  - Poco::ByteOrder now uses intrinsics, if available
  - CMake: added /bigobj option for msvc
  - Fix typo to restore Net/TestSuite_x64_vs120 build
  - correct path for CONFIGURE_FILE in CMakeLists.txt
  - Building Poco 1.5.2 for Synology RS812+ (Intel Atom) (honor POCO_NO_INOTIFY)
  - added WEC2013 support to buildwin.cmd and buildwin.ps1
  - HTMLForm: in URL encoding, percent-encode more characters
  - Fixed #include <linux/if.h> conflict with other libraries
  - Poco::Net::X509Certificate::verify() no longer uses DNS reverse lookups to validate host names
  - cert hostname validation is case insensitive and stricter for wildcard certificates
  - TCPServer: do not reduce the capacity of the default ThreadPool
  - added POCO_LOG_DEBUG flag
  - Zip: fixed a crash caused by an I/O error
  - added runtest script for windows
  - added SQlite Full Text Search support
  - added Thread::trySleep() and Thread::wakeUp()
  - fixed GH #410: Bug in JSON::Object.stringify() in 1.5.2
  - fixed GH #362: Defect in Var::parseString when there is no space between value and newline
  - fixed GH #314: JSON parsing bug
  - added GH #313: MetaColumn additions for Data::ODBC and Data::SQLite
  - fixed GH #346: Make Poco::Data::Date and Poco::Data::Time compare functions const.
  - fixed GH #341: Compiling poco-1.5.2 for Cygwin
  - fixed GH #305: There are bugs in Buffer.h
  - fixed GH #321: trivial build fixes (BB QNX build)
  - fixed GH #440: MongoDB ObjectId string formatting
  - added SevenZip library (Guenter Obiltschnig)
  - fixed GH #442: Use correct prefix length field of Windows IP_ADAPTER_PREFIX structure
  - improved GH #328: NetworkInterface on Windows XP
  - fixed GH #154 Add support for MYSQL_TYPE_NEWDECIMAL to Poco::Data::MySQL
  - fixed GH #290: Unicode support
  - fixed GH #318: Logger local time doesn't automatically account for DST
  - fixed GH #363: DateTimeParser tryParse/parse
  - added HTMLForm Content-Length calculation (Rangel Reale)
  - Make TemporaryFile append a slash to tempDir
  - Make TemporaryFile append a slash to tempDir
  - fixed GH #319 android build with cmake
  - added hasDelegates() method to AbstractEvent
  - fixed GH #230: Poco::Timer problem
  - fixed GH #317: Poco::Zip does not support newer Zip file versions.
  - fixed GH #176: Poco::JSON::Stringifier UTF encoding
  - fixed GH #458: Broadcast address and subnet mask for IEEE802.11 network interface
  - fixed GH #456: poco: library install dirs per RUNTIME/LIBRARY/ARCHIVE

!!Incompatible Changes and Possible Transition Issues

  - Data::ODBC: UTF-16 Unicode is now directly mapped and recognized as type by ODBC.
    This may cause behavior different from previosu versions, especially with Any and
    Dynamic::Var bindings.
    In this release, UTF-16 binding is only available for ODBC back end; although other
    back ends will compile with UTF-16 strings bound, such binding attempt will throw
    NotImplementedException at runtime.
  - Please note that 1.5.x releases are development releases and not considered stable. Interfaces may
    change, and backwards compatibility with the stable 1.4 release series
    is not guaranteed. There may also be some rough edges.
    The next stable release incorporating 1.5 features will be 1.6.


!!!Release 1.5.2

!!Summary of Changes

  - added MongoDB library
  - fixed GH #57: poco-1.5.1: Doesn't compile for Android
  - added VoidEvent (Arturo Castro)
  - fixed GH #80: NumberFormatter::append broken
  - fixed GH #93: ParallelSocketAcceptor virtual functions
  - optional small object optimization for IPAddress, SocketAddress, Any and Dynamic::Var
  - SQLite events (insert, update, delete, commit, rollback) handlers
  - merged GH #91: Improve SQLite multi-threaded use (Rangel Reale)
  - merged GH #86: Invalid pointers to vector internals (Adrian Imboden)
  - automatic library initialization macros
  - fixed GH #110: WebSocket accept() fails when Connection header contains multiple tokens
  - fixed GH #71: WebSocket and broken Timeouts (POCO_BROKEN_TIMEOUTS)
  - fixed a warning in Poco/Crypto/OpenSSLInitializer.h
  - fixed GH #109: Bug in Poco::Net::SMTPClientSession::loginUsingPlain
  - added clang libc++ build configurations for Darwin and iPhone (Andrea Bigagli)
  - fixed GH #116: Wrong timezone parsing in DateTimeParse (Matej Knopp)
  - fixed GH #118: JSON::Object::stringify endless loop
  - added Recursive and SortedDirectoryIterator (Marian Krivos)
  - added ListMap (map-like container with preserving insertion order)
  - MailMessage: attachments saving support and consistent read/write
  - fixed GH #124: Possible buffer overrun in Foundation/EventLogChannel
  - fixed GH #119: JSON::Object holds values in ordered map
  - added JSON::PrintHandler
  - renamed JSON::DefaultHandler to ParseHandler (breaking change!)
  - fixed GH #127: Eliminate -Wshadow warnings
  - fixed GH #79: Poco::Thread leak on Linux
  - fixed GH #61: static_md build configs for Crypto and NetSSL
  - fixed GH #130: prefer sysconf over sysctlbyname
  - fixed GH #131: no timezone global var on OpenBSD
  - fixed GH #102: Some subprojects don't have x64 solutions for VS 2010
  - added GH #75: Poco::Uri addQueryParameter method
  - Poco::Environment::osDisplayName() now recognizes Windows 8/Server 2012
  - fixed GH #140: Poco::Runnable threading cleanup issue
  - simplified default TCP/HTTPServer construction
  - fixed GH #141: Application::run() documentation/implementation discrepancy
  - changed RowFormatter to SharedPtr<RowFormatter> in Data::RecordSet interface (breaking change!)
  - fixed GH #144: Poco::Dynamic emits invalid JSON
  - removed naked pointers from Data interfaces
  - fixed GH #82: name conflict in Data::Keywords::bind
  - fixed GH #157: MySQL: cannot bind to 'long' data type on Windows/Visual C++
  - fixed GH #158: MySQL: MYSQL_BIND 'is_unsigned' member is not set
  - fixed GH #160: MultipartReader ignores first part, if preamble is missing
  - fixed GH #156: Possible buffer overrun in Foundation/EventLogChannel
  - XML: fixed an issue with parsing a memory buffer > 2 GB
  - upgraded to expat 2.1.0
  - Data/ODBC: added support for setting query timeout (via setProperty
    of "queryTimeout"). Timeout is int, given in seconds.
  - fixed a potential endless loop in SecureStreamSocketImpl::sendBytes()
    and also removed unnecessary code.
  - fixed GH #159: Crash in openssl CRYPTO_thread_id() after library libPocoCrypto.so
    has been unloaded.
  - fixed GH #155: MailOutputStream mangles consecutive newline sequences
  - fixed GH #139: FileChannel::PROP_FLUSH is invalid (contains a tab character)
  - fixed GH #173: HTTPClientSession::proxyConnect forces DNS lookup of host names
  - fixed GH #194: MessageNotification constructor is inefficient.
  - fixed GH #189: Poco::NumberParser::tryParse() documentation bug
  - fixed GH #172: IPv6 Host field is stripped of Brackets in HTTPClientSession
  - fixed GH #188: Net: SocketAddress operator < unusable for std::map key
  - fixed GH #128: DOMWriter incorrectly adds SYSTEM keyword to DTD if PUBLIC is
    already specified
  - fixed GH #65: Poco::format() misorders sign and padding specifiers
  - upgraded bundled SQLite to 3.7.17
  - replaced JSON parser with Poco::Web::JSON parser (from sandbox)
  - added JSON conversion to Dynamic Struct and Array
  - added VarIterator
  - modified behavior of empty Var (empty == empty)
  - added Alignment.h header for C++03 alignment needs
  - added Data/WebNotifier (DB, WebSocket) example
  - fixed GH #209: Poco::NumberFormatter double length
  - fixed GH #204: Upgrade zlib to 1.2.8
  - fixed GH #198: The "application.configDir" property is not always created.
  - fixed GH #185: Poco::NumberFormatter::format(double value, int precision)
    ignore precision == 0
  - fixed GH #138: FreeBSD JSON tests fail
  - fixed GH #99: JSON::Query an JSON::Object
  - limited allowed types for JSON::Query to Object, Array, Object::Ptr,
    Array::Ptr and empty
  - fixed GH #175: HTMLForm does not read URL parameters on POST or PUT
  - added GH #187: MySQL: allow access to the underlying connection handle
  - added GH #186: MySQL: support for MYSQL_SECURE_AUTH
  - fixed GH #174: MySQL: 4GB allocated when reading any largetext or largeblob field
  - fixed a potential memory leak in Poco::Net::HTTPClientSession if it is misused
    (e.g., sendRequest() is sent two times in a row without an intermediate call to
    receiveResponse(), or by calling receiveResponse() two times in a row without
    an intermediate call to sendRequest()) - GH #217
  - removed a few unnecessary protected accessor methods from Poco::Net::HTTPClientSession
    that would provide inappropriate access to internal state
  - merged GH #210: Don't call CloseHandle() twice on Windows; Ability to select the
    threadpool that will be used to start an Activity(Patrice Tarabbia)
  - fixed GH #212: JSONConfiguration was missing from the vs90 project(Patrice Tarabbia)
  - fixed GH #220: add qualifiers for FPEnvironment in C99 (Lucas Clemente)
  - fixed GH #222: HTTPCookie doesn't support expiry times in the past (Karl Reid)
  - fixed GH #224: building 1.5.1 on Windows for x64
  - fixed GH #233: ServerSocket::bind6(Poco::UInt16 port, bool reuseAddress, bool ipV6Only) does not work
  - fixed GH #231: Compatibility issue with Poco::Net::NetworkInterface
  - fixed GH #236: Bug in RecursiveDirectoryIterator
  - added ColorConsoleChannel and WindowsColorConsoleChannel classes supporting
    colorizing log messages
  - fixed GH #259: Poco::EventLogChannel fails to find 64bit Poco Foundation dll
  - fixed GH #254: UTF8::icompare unexpected behavior
  - Poco::UUID::tryParse() also accepts UUIDs without hyphens. Also updated documentation
    (links to specifications).
  - added GH #268: Method to get JSON object value using Poco::Nullable
  - fixed GH #267: JSON 'find' not returning empty result if object is expected but another
    value is found
  - Added support for ARM64 architecture and iPhone 5s 64-bit builds
    (POCO_TARGET_OSARCH=arm64).


!!Incompatible Changes and Possible Transition Issues

  - Dynamic::Var: comparison of two empty objects now returns true
  - WinCE does not build in this release; this will be fixed in a later release
  - JSON::DefaultHandler was renamed to a more appropriate name - ParseHandler;
    ParseHandler does not have to be passed to the Parser, it will be used by default;
    handlers are now passed into Parser as smart pointers, so passing in addresses of
    stack objects will cause undefined behavior
  - Please note that 1.5.x releases are development releases and not considered stable.
    Interfaces may change, and backwards compatibility with the stable 1.4 release
    series is not guaranteed. There may also be some rough edges.
    The next stable release incorporating 1.5 features will be 1.6.


!!!Release 1.5.1

!!Summary of Changes

  - using double-conversion library for floating-point numeric/string conversions
  - added Poco::istring (case-insensitive string) and Poco::isubstr (case-insensitive substring)
  - added Poco::Data::SQLite sys.dual (in-memory system table)
  - applied SF Patch #120: The ExpireLRUCache does not compile with a tuple as key on Visual Studio 2010
  - fixed SF Bug #599: Poco::JSON::Array and JSON::Object size() member can implicitly lose precision
  - fixed SF Bug #602: iterating database table rows not correct if no data in table
  - fixed SF Bug #603: count() is missing in HashMap
  - fixed GH #23: Poco::JSON::Object::stringify throw BadCastException
  - fixed GH #16: Poco::Net::NetworkInterface::firstAddress() should not throw on unconfigured interfaces
  - Android compile/build support (Rangel Reale)
  - improved iPhone compile/build (Rangel Reale)
  - TypeHandler::prepare() now takes const-reference
  - fixed GH #27: Poco::URI::decode() doesn't properly handle '+'
  - fixed GH #31: Poco::JSON implementation bug
  - fixed SF #597: Configure script ignores cflags
  - fixed SF #593: Poco 1.5.0 on FreeBSD: cannot find -ldl
  - added SF #542: SocketAddress() needs port-only constructor
  - fixed SF #215: Wrong return type in SocketConnector.h
  - applied SF Patch #97: fix c++0x / clang++ bugs
  - fixed GH32/SF596: Poco::JSON: Parsing long integer (int64) value fails.
  - added Net ifconfig sample (contributed by Philip Prindeville)
  - merged GH #34: add algorithm header (Roger Meier/Philip Prindeville)
  - improved CMake build (Mathaus Mendel)
  - fixed GH #26: Cannot compile on gcc
  - merged SF #111: FTP Client logging (Marian Krivos)
  - fixed GH #30: Poco::Path::home() throws when called from Windows Service
  - fixed GH #22: Poco::Data::MySQL connection string lowercased
  - added MySQL support for Date/Time
  - upgraded SQLite to version 3.7.15.1 (2012-12-19)
  - improved SQLite execute() return (affected rows) value and added tests
  - added bool Poco::Data::SQLite::Utility::isThreadSafe() function
  - added bool Poco::Data::SQLite::Utility::setThreadMode(int) function
  - added int Poco::Data::SQLite::Utility::getThreadMode() function
  - fixed GH #36: 'distclean' requires 3 traversals of project tree
  - fixed GH #41: Buffer::resize crash
  - fixed GH #42: Linux unbundled builds don't link
  - fixed GH #44: Problems with win x64 build
  - fixed GH #46: 1.5.1 build fails on OS X when using libc++
  - fixed GH #48: Need getArgs() accessor to Util::Application to retrieve start-up arguments
  - fixed GH #49: NetworkInterface::list doesn't return MAC addresses
  - fixed GH #51: Android should use isfinite, isinf, isnan and signbit from the std namespace
  - fixed GH #53: JSON unicode fixes and running tests on invalid unicode JSON
  - added ParallelAcceptor and ParallelReactor classes
  - added EOF and error to FIFOBuffer

!!Incompatible Changes and Possible Transition Issues

  - Please note that 1.5.x releases are development releases and not considered stable. Interfaces may
    change, and backwards compatibility with the stable 1.4 release series
    is not guaranteed. There may also be some rough edges.
    The next stable release incorporating 1.5 features will be 1.6.


!!!Release 1.5.0

!!Summary of Changes

  - added JSON library
  - added Util::JSONConfiguration
  - added FIFOBuffer and FIFOBufferStream
  - fixed SF# 3522906: Unregistering handlers from SocketReactor
  - fixed SF# 3522084: AbstractConfiguration does not support 64-bit integers
  - HTTPServer::stopAll(): close the socket instead of just shutting it down, as the latter won't wake up a select() on Windows
  - added SMTPLogger
  - added cmake support
  - fixed SF#3538778: NetworkInterface enumeration uses deprecated API
  - fixed SF#3538779: IPAddress lacks useful constructors: from prefix mask, native SOCKADDR
  - fixed SF#3538780: SocketAddress needs operator < function
  - fixed SF#3538775: Issues building on Fedora/Centos, etc. for AMD64
  - fixed SF#3538786: Use size_t for describing data-blocks in DigestEngine
  - added IPAddress bitwise operators (&,|,^,~)
  - added IPAddress BinaryReader/Writer << and >> operators
  - modified IPAddress to force IPv6 to lowercase (RFC 5952)
  - fixed SF#3538785: SMTPClientSession::sendMessage() should take recipient list
  - added IPAddress::prefixLength()
  - UTF portability improvements
  - fixed SF#3556186: Linux shouldn't use <net/if.h> in Net/SocketDefs.h
  - added IPAddress RFC 4291 compatible site-local prefix support
  - fixed SF#3012166: IPv6 patch
  - added SF#3558085: Add formatter to MACAddress object
  - fixed SF#3552774: Don't hide default target in subordinate makefile
  - fixed SF#3534307: Building IPv6 for Linux by default
  - fixed SF#3516844: poco missing symbols with external >=lipcre-8.13
  - added SF#3544720: AbstractConfigurator to support 64bit values
  - fixed SF#3522081: WinRegistryConfiguration unable to read REG_QWORD values
  - fixed SF#3563626: For Win32 set Up/Running flags on NetworkInterface
  - fixed SF#3560807: Deprecate setPeerAddress() as this is now done in getifaddrs
  - fixed SF#3560776: Fix byte-ordering issues with INADDR_* literals
  - fixed SF#3563627: Set IP address on multicast socket from socket family
  - fixed SF#3563999: Size BinaryWriter based on buffer's capacity(), not size()
  - fixed SF#102 Fix building Poco on Debian GNU/FreeBSD
  - fixed SF#321 Binding DatTime or Timestamp
  - fixed SF#307 Detect the SQL driver type at run time
  - added VS 2012 Projects/Solutions
  - enhanced and accelerated numeric parsing for integers and floats
  - fixed SF#590 Segfault on FreeBSD when stack size not rounded
  - added warn function and warnmsg macro in CppUnit
  - fixed SF# 3558012 Compilation fails when building with -ansi or -std=c++0x
  - fixed SF# 3563517 Get rid of loss-of-precision warnings on x64 MacOS
  - fixed SF#3562244: Portability fix for AF_LINK
  - fixed SF #3562400: DatagramSocketImpl comment is incorrect

!!Incompatible Changes and Possible Transition Issues

  - Keywords for the Data library (now, use, into, etc.) now reside in Poco::Data::Keywords namespace.
  - Please note that 1.5.x releases are development releases and not considered stable. Interfaces may
    change, and backwards compatibility with the stable 1.4 release series
    is not guaranteed. There may also be some rough edges.
    The next stable release incorporating 1.5 features will be 1.6.


!!!Release 1.4.7p1

!!Summary of Changes

  - Fixed Visual C++ 2010-2013 project files. Release builds now have optimization enabled.
  - Poco::URI: added constructor to create URI from Path.
  - fixed GH #618: OS X 10.10 defines PAGE_SIZE macro, conflicts with PAGE_SIZE in Thread_POSIX.cpp
  - Poco::Net::HTTPClientSession: added support for global proxy configuration
  - fixed GH #331: Poco::Zip does not support files with .. in the name.
  - fixed a memory leak in Poco::Net::Context constructor when it fails to load the certificate
    or private key files.
  - upgraded bundled SQLite to 3.8.7.2
  - fixed GH #229: added missing value() function
  - fixed GH #69: MySQL empty text/blob


!!!Release 1.4.7

!!Summary of Changes

  - fixed GH #398: PropertyFileConfiguration: input != output
  - fixed GH #368: Build failure of Poco 1.4.6p2 on FreeBSD 9.2
  - fixed GH #318: Logger local time doesn't automatically account for DST
  - fixed GH #317: Poco::Zip does not support newer Zip file versions.
  - fixed GH #454: Fix: handle unhandled exceptions
  - fixed GH #463: XML does not compile with XML_UNICODE_WCHAR_T
  - fixed GH #282: Using Thread in a global can cause crash on Windows
  - fixed GH #424: Poco::Timer deadlock
  - fixed GH #465: Fix result enum type XML_Error -> XML_Status
  - fixed GH #510: Incorrect RSAKey construction from istream
  - fixed GH #332: POCO::ConsoleChannnel::initColors() assigns no color to
    PRIO_TRACE and wrong color to PRIO_FATAL
  - fixed GH #550: WebSocket fragmented message problem
  - Poco::Data::MySQL: added SQLite thread cleanup handler
  - Poco::Net::X509Certificate: improved and fixed domain name verification for
    wildcard domains
  - fixed a crash in Foundation testsuite with Visual C++ 2012
  - improved and fixed domain name verification for wildcard domains in
    Poco::Net::X509Certificate
  - updated TwitterClient sample to use new 1.1 API and OAuth
  - added Poco::Clock class, which uses a system-provided monotonic clock
    (if available) and is thus not affected by system realtime clock changes.
    Monotonic Clock is available on Windows, Linux, OS X and on POSIX platforms
    supporting clock_gettime() and CLOCK_MONOTONIC.
  - Poco::Timer, Poco::Stopwatch, Poco::TimedNotificationQueue and Poco::Util::Timer
    have been changed to use Poco::Clock instead of Poco::Timestamp and are now
    unaffected by system realtime clock changes.
  - added Poco::PBKDF2Engine class template
  - Poco::Net::HTTPCookie: added support for Priority attribute (backport from develop)
  - fixed makedepend.* scripts to work in paths containing '.o*'
    (contributed by Per-Erik Bjorkstad, Hakan Bengtsen)
  - Upgraded bundled SQLite to 3.8.6
  - Support for Windows Embedded Compact 2013 (Visual Studio 2012)
  - Project and solution files for Visual Studio 2013
  - Changes for C++11 compatibility.
  - fixed an issue with receiving empty web socket frames (such as ping)
  - improved error handling in secure socket classes
  - Poco::ByteOrder now uses intrinsics if available
  - added new text encoding classes: Latin2Encoding, Windows1250Encoding, Windows1251Encoding
  - Zip: Added CM_AUTO, which automatically selects CM_STORE or CM_DEFLATE based on file extension.
    Used to avoid double-compression of already compressed file formats such as images.


!!!Release 1.4.6p4

!!Summary of Changes

  - no longer use reverse DNS lookups for cert hostname validation
  - cert hostname validation is case insensitive and more strict
  - HTMLForm: in URL encoding, percent-encode more special characters
  - fixed thread priority issues on POSIX platforms with non-standard scheduling policy
  - XMLWriter no longer escapes apostrophe character
  - fixed GH #316: Poco::DateTimeFormatter::append() gives wrong result for Poco::LocalDateTime
  - fixed GH #305 (memcpy in Poco::Buffer uses wrong size if type != char)
  - Zip: fixed a crash caused by an I/O error (e.g., full disk) while creating a Zip archive


!!!Release 1.4.6p3

!!Summary of Changes

  - Fixed a potential security vulnerability in client-side X509
    certificate verification.


!!!Release 1.4.6p2

!!Summary of Changes

  - fixed GH #156: Possible buffer overrun in Foundation/EventLogChannel
  - XML: fixed an issue with parsing a memory buffer > 2 GB
  - upgraded to expat 2.1.0
  - Data/ODBC: added support for setting query timeout (via setProperty
    of "queryTimeout"). Timeout is int, given in seconds.
  - fixed a potential endless loop in SecureStreamSocketImpl::sendBytes()
    and also removed unnecessary code.
  - fixed GH #159: Crash in openssl CRYPTO_thread_id() after library libPocoCrypto.so
    has been unloaded.
  - fixed GH #155: MailOutputStream mangles consecutive newline sequences
  - fixed GH #139: FileChannel::PROP_FLUSH is invalid (contains a tab character)
  - fixed GH #173: HTTPClientSession::proxyConnect forces DNS lookup of host names
  - fixed GH #194: MessageNotification constructor is inefficient.
  - fixed GH #189: Poco::NumberParser::tryParse() documentation bug
  - fixed GH #172: IPv6 Host field is stripped of Brackets in HTTPClientSession
  - fixed GH #188: Net: SocketAddress operator < unusable for std::map key
  - fixed GH #128: DOMWriter incorrectly adds SYSTEM keyword to DTD if PUBLIC is
    already specified
  - fixed GH #65: Poco::format() misorders sign and padding specifiers
  - upgraded bundled SQLite to 3.7.17
  - upgraded bundled zlib to 1.2.8
  - fixed a potential memory leak in Poco::Net::HTTPClientSession if it is misused
    (e.g., sendRequest() is sent two times in a row without an intermediate call to
    receiveResponse(), or by calling receiveResponse() two times in a row without
    an intermediate call to sendRequest()) - GH #217
  - removed a few unnecessary protected accessor methods from Poco::Net::HTTPClientSession
    that would provide inappropriate access to internal state
  - fixed GH #223 (Poco::Net::HTTPCookie does not support expiry times in the past)
  - fixed GH #233: ServerSocket::bind6(Poco::UInt16 port, bool reuseAddress, bool ipV6Only)
    does not work
  - added ColorConsoleChannel and WindowsColorConsoleChannel classes supporting
    colorizing log messages
  - fixed GH #259: Poco::EventLogChannel fails to find 64bit Poco Foundation dll
  - fixed GH #254: UTF8::icompare unexpected behavior
  - Poco::UUID::tryParse() also accepts UUIDs without hyphens. Also updated documentation
    (links to specifications).
  - Added support for ARM64 architecture and iPhone 5s 64-bit builds
    (POCO_TARGET_OSARCH=arm64).


!!!Release 1.4.6p1

!!Summary of Changes

  - fixed GH #71: WebSocket and broken Timeouts (POCO_BROKEN_TIMEOUTS)
  - fixed an ambiguity error with VC++ 2010 in Data/MySQL testsuite
  - Poco::Net::NetworkInterface now provides the interface index even for IPv4
  - added DNS::reload() as a wrapper for res_init().
  - On Linux, Poco::Environment::nodeId() first always tries to obtain the
    MAC address of eth0, before looking for other interfaces.
  - Poco::Net::HTTPSession now always resets the buffer in connect() to clear
    any leftover data from a (failed) previous session
  - fixed copysign namespace issue in FPEnvironment_DUMMY.h
  - fixed a warning in Poco/Crypto/OpenSSLInitializer.h
  - added a build configuration for BeagleBoard/Angstrom
  - fixed GH #109: Bug in Poco::Net::SMTPClientSession::loginUsingPlain)
  - fixed compile errors with clang -std=c++11
  - fixed GH #116: Wrong timezone parsing in DateTimeParse (fix by Matej Knopp)
  - updated bundled SQLite to 3.7.15.2


!!!Release 1.4.6

!!Summary of Changes

  - changed FPEnvironment_DUMMY.h to include <cmath> instead of <math.h>
  - updated bundled SQLite to 3.7.15.1
  - fixed GH #30: Poco::Path::home() throws
  - fixed SF Patch# 120: The ExpireLRUCache does not compile with a tuple as key on VS2010
  - fixed SF# 603: count() is missing in HashMap
  - Crypto and NetSSL_OpenSSL project files now use OpenSSL *MD.lib library files for
    static_md builds. Previously, the DLL import libs were used.
  - Poco::Environment::osDisplayName() now recognizes Windows 8/Server 2012


!!!Release 1.4.5

!!Summary of Changes

  - added Visual Studio 2012 project files
  - buildwin.cmd now support building with msbuild for VS2010 and 2012.
  - added Poco::Optional class
  - fixed SF# 3558012 Compilation fails when building with -ansi or -std=c++0x
  - fixed SF# 3563517 Get rid of loss-of-precision warnings on x64 MacOS
  - fixed SF# 3562244: Portability fix for AF_LINK
  - fixed SF# 3562400: DatagramSocketImpl comment
  - fixed SF# 594: Websocket fails with small masked payloads
  - fixed SF# 588: Missing POCO_ARCH and POCO_ARCH_LITTLE_ENDIAN define for WinCE on SH4
  - fixed SF# 581: Out-of-bound array access in Unicode::properties() function.
  - fixed SF# 590: Segfault on FreeBSD when stack size not rounded
  - fixed SF# 586: Poco::DateTimeParser and ISO8601 issues when seconds fraction has more than 6 digits
  - Poco::Net::HTTPSSessionInstantiator::registerInstantiator() now optionally accepts a
    Poco::Net::Context object.
  - added Poco::XML::XMLWriter::depth() member function.
  - added Poco::XML::XMLWriter::uniquePrefix() and Poco::XML::XMLWriter::isNamespaceMapped().
  - Poco::FileChannel now supports a new rotateOnOpen property (true/false) which can be used
    to force rotation of the log file when it's opened.
  - fixed a bug in Poco::XML::XMLWriter::emptyElement(): need to pop namespace context
  - OS X builds now use Clang as default compiler
  - Updated SQLite to 3.7.14.1
  - POCO_SERVER_MAIN macro now has a try ... catch block for Poco::Exception and writes
    the displayText to stderr.
  - Poco/Platform.h now defines POCO_LOCAL_STATIC_INIT_IS_THREADSAFE macro if the compiler
    generates thread-safe static local initialization code.


!!!Release 1.4.4

!!Summary of Changes

  - ZipStream now builds correctly in unbundled build.
  - added proxy digest authentication support to Net library
  - integrated MySQL BLOB fixes from Franky Braem.
  - use standard OpenSSL import libraries (libeay32.lib, ssleay32.lib) for Crypto and
    NetSSL_OpenSSL Visual Studio project files.
  - fixed a potential buffer corruption issue in Poco::Net::SecureStreamSocket if lazy
    handshake is enabled and the first attempt to complete the handshake fails
  - Poco::DateTimeParser::tryParse() without format specifier now correctly parses ISO8601
    date/times with fractional seconds.
  - Poco::Process::launch() now has additional overloads allowing to specify an initial
    directory and/or environment.
  - Poco::Net::FTPClientSession: timeout was not applied to data connection, only to
    control connection.
  - Fixed potential IPv6 issue with socket constructors if IPv6 SocketAddress is given
    (contributed by ??????? ????????? <milovidov@yandex-team.ru>).
  - Added an additional (optional) parameter to Poco::Thread::setOSPriority() allowing to
    specify a scheduling policy. Currently this is only used on POSIX platforms and allows
    specifying SCHED_OTHER (default), SCHED_FIFO or SCHED_RR, as well as other
    platform-specific policy values.
  - Added Poco::Crypto::DigestEngine class providing a Poco::DigestEngine interface to
    the digest algorithms provided by OpenSSL.
  - Fixed some potential compiler warnings in Crypto library
  - In some cases, when an SSL exception was unexpectedly closed, a generic Poco::IOException
    was thrown. This was fixed to throw a SSLConnectionUnexpectedlyClosedException instead.
  - Added Poco::ObjectPool class template.
  - Poco::Net::HTTPServer has a new stopAll() method allowing stopping/aborting of all
    currently active client connections.
  - The HTTP server framework now actively prevents sending a message body in the
    response to a HEAD request, or in case of a 204 No Content or 304 Not Modified
    response status.
  - fixed a DOM parser performance bug (patch by Peter Klotz)
  - fixed SF# 3559325: Util Windows broken in non-Unicode
  - updated iOS build configuration to use xcode-select for finding toolchain
  - Poco::Net::SecureSocketImpl::shutdown() now also shuts down the underlying socket.
  - fixed SF# 3552597: Crypto  des-ecb error
  - fixed SF# 3550553: SecureSocketImpl::connect hangs
  - fixed SF# 3543047: Poco::Timer bug for long startInterval/periodic interval
  - fixed SF# 3539695: Thread attributes should be destroyed using the pthread_attr_destroy()
  - fixed SF# 3532311: Not able to set socket option on ServerSocket before bind
    Added Poco::Net::Socket::init(int af) which can be used to explicitely
    initialize the underlying socket before calling bind(), connect(), etc.
  - fixed SF# 3521347: Typo in UnWindows.h undef
  - fixed SF# 3519474: WinRegistryConfiguration bug
    Also added tests and fixed another potential issue with an empty root path passed to the constructor.
  - fixed SF# 3516827: wrong return value of WinRegistryKey::exists()
  - fixed SF# 3515284: RSA publickey format(X.509 SubjectPublicKeyInfo)
  - fixed SF# 3503267: VxWorks OS prio is not set in standard constructor
  - fixed SF# 3500438: HTTPResponse failure when reason is empty
  - fixed SF# 3495656: numberformater, numberparser error in mingw
  - fixed SF# 3496493: Reference counting broken in TaskManager postNotification
  - fixed SF# 3483174: LogFile flushing behavior on Windows
    Flushing is now configurable for FileChannel and SimpleFileChannel
    using the "flush" property (true or false).
  - fixed SF# 3479561: Subsequent IPs on a NIC is not enumerated
  - fixed SF# 3478665: Permission checks in Poco::File not correct for root
  - fixed SF# 3475050: Threading bug in initializeNetwork() on Windows
  - fixed SF# 3552680: websocket small frames bug and proposed fix
  - fixed a WebSocket interop issue with Firefox
  - added Poco::Net::MessageHeader::hasToken()
  - Poco::AtomicCounter now uses GCC 4.3 builtin atomics on more platforms
  - fixed SF# 3555938: NetSSL: socket closed twice
  - socket exceptions now include OS error code
  - fixed SF# 3556975: Need to fix Shared Memory for memory map
  - Poco::Net::SecureSocketImpl::close() now catches exceptions thrown by its call to shutdown().
  - fixed SF# 3535990: POCO_HAVE_IPv6 without POCO_WIN32_UTF8 conflict
  - fixed SF# 3559665: Poco::InflatingInputStream may not always inflate completely
  - added Poco::DirectoryWatcher class
  - fixed SF# 3561464: Poco::File::isDevice() can throw due to sharing violation
  - Poco::Zip::Compress::addRecursive() has a second variant that allows to specify the compression method.
  - Upgraded internal SQLite to 3.7.14


!!!Release 1.4.3p1

!!Summary of Changes

  - fixed SF# 3476926: RegDeleteKeyEx not available on Windows XP 32-bit.


!!!Release 1.4.3

!!Summary of Changes

  - fixed a compilation error with Data/MySQL on QNX.
  - fixed Util project files for WinCE (removed sources not compileable on CE)
  - removed MD2 license text from Ackowledgements document
  - fixed iPhone build config for Xcode 4.2 (compiler name changed to llvm-g++)
  - Poco::Util::XMLConfiguration: delimiter char (default '.') is now configurable.
    This allows for working with XML documents having element names with '.' in them.
  - Poco::Util::OptionProcessor: Required option arguments can now be specified as
    separate command line arguments, as in "--option value" in addition to the
    "--option=value" format.
  - Poco::Util::HelpFormatter: improved option help formatting if  indentation has
    been set explicitely.
  - added Mail sample to NetSSL_OpenSSL, showing use of Poco::Net::SecureSMTPClientSession.
  - added additional read() overloads to Poco::Net::HTMLForm.
  - fixed SF# 3440769: Poco::Net::HTTPResponse doesn't like Amazon EC2 cookies.
  - added support for requiring TLSv1 to Poco::Net::Context.
  - added an additional constructor to Poco::Net::HTTPBasicCredentials, allowing
    the object to be created from a string containing a base64-encoded, colon-separated
    username and password.
  - Poco::Zip::ZipStreamBuf: fixed a crash if CM_STORE was used.
  - Added setContentLength64() and getContentLength64() to Poco::Net::HTTPMessage.
  - added Poco::Environment::osDisplayName().
  - fixed SF# 3463096: WinService leaves dangling handles (open() now does not reopen the
    service handle if it's already open)
  - fixed SF# 3426537: WinRegistryConfiguration can't read virtualized keys
  - added Poco::Buffer::resize()
  - fixed SF# 3441822: thread safety issue in Poco::Net::HTTPClientSession:
    always use getaddrinfo() instead of gethostbyname() on all platforms supporting it
  - added version resource to POCO DLLs
  - fixed SF# 3440599: Dir Path in Quotes in PATH cause PathTest::testFind to fail.
  - fixed SF# 3406030: Poco::Glob::collect() problem
  - added Poco::Util::AbstractConfiguration::enableEvents()
  - Poco::AtomicCounter now uses GCC builtins with GCC 4.1 or newer
    (contributed by Alexey Milovidov)
  - made Poco::Logger::formatDump() public as it may be useful for others as well
    (SF# 3453446)
  - Poco::Net::DialogSocket now has a proper copy constructor (SF# 3414602)
  - Poco::Net::MessageHeader and Poco::Net::HTMLForm now limit the maximum number of
    fields parsed from a message to prevent certain kinds of denial-of-service
    attacks. The field limit can be changed with the new method setFieldLimit().
    The default limit is 100.
  - Poco::NumberFormatter, Poco::NumberParser and Poco::format() now always use the
    classic ("C") locale to format and parse floating-point numbers.
  - added Poco::StreamCopier::copyStream64(), Poco::StreamCopier::copyStreamUnbuffered64()
    and Poco::StreamCopier::copyToString64(). These functions use a 64-bit integer
    to count the number of bytes copied.
  - upgraded internal zlib to 1.2.5
  - upgraded internal sqlite to 3.7.9
  - XML: integrated bugfix for Expat bug# 2958794 (memory leak in poolGrow)
  - Added support for HTTP Digest authentication (based on a contribution by
    Anton V. Yabchinskiy (arn at bestmx dot ru)). For information on how
    to use this, see the Poco::Net::HTTPCredentials, Poco::Net::HTTPDigestCredentials
    and Poco::Net::HTTPAuthenticationParams classes.
  - Poco::Net::HTTPStreamFactory and Poco::Net::HTTPSStreamFactory now support Basic
    and Digest authentication. Username and password must be provided in the URI.
  - added Poco::Net::WebSocket, supporting the WebSocket protocol as described in RFC 6455
  - NetSSL_OpenSSL: added client-side support for Server Name Indication.
    Poco::Net::SecureSocketImpl::connectSSL() now calls SSL_set_tlsext_host_name()
    if its available (OpenSSL 9.8.6f and later).
  - added Poco::Net::HTTPClientSession::proxyConnect() (factored out from
    Poco::Net::HTTPSClientSession::connect())
  - added Poco::Process::kill(const Poco::ProcessHandle&) which is preferable to
    kill(pid) on Windows, as process IDs on Windows may be reused.
  - fixed SF# 3471463: Compiler warnings with -Wformat
  - Poco::Util::Application::run() now catches and logs exceptions thrown in initialize()
  - Fixed a WinCE-specific bug in Poco::Util::ServerApplication where uninitialize() would
    be called twice.
  - fixed SF# 3471957: WinRegistryKey::deleteKey() unable to delete alt views
  - Added additional constructor to Poco::ScopedLock and Poco::ScopedLockWithUnlock
    accepting a timeout as second argument.
  - Added Poco::Logger::parseLevel()
  - Poco::format(): an argument that does not match the format
    specifier no longer results in a BadCastException. The string [ERRFMT] is
    written to the result string instead.


!!!Release 1.4.2p1

!!Summary of Changes

  - On Linux, the RTLD_DEEPBIND option is no longer passed to dlopen().
    This change was introduced in 1.4.2 to solve a specific problem one customer
    was having. Unfortunately, it leads to problems with RTTI.
  - It's now possible to pass flags (SHLIB_GLOBAL, SHLIB_LOCAL) to
    Poco::SharedLibrary::load() (and the constructor implicitly calling load()),
    controlling the mode flags (RTLD_GLOBAL, RTLD_LOCAL) passed to dlopen().
    On platforms not using dlopen(), these flags are ignored.
  - fixed SF# 3400267: Path_WIN32.cpp bug


!!!Release 1.4.2

!!Summary of Changes

  - added Poco::DateTimeFormat::ISO8601_FRAC_FORMAT
  - added new Poco::DateTimeFormatter and Poco::DateTimeParser format specifier:
    %s for seconds with optional fractions of a second
  - fixed a problem with ioctl() on BSD platforms (including OS X) where the
    second argument to ioctl() is unsigned long instead of int, causing bad
    things on a OS X 64-bit kernel.
  - fixed a potential endless loop when enumerating IPv6 network addresses
    (reported by Laurent Carcagno)
  - new compile-time config option on Windows to set thread names in
    debugger. Enable with -DPOCO_WIN32_DEBUGGER_THREAD_NAMES. Available
    only in debug builds.
  - Cipher can now create Base64 and HexBinary encoded output without linefeeds
    (suitable for use in cookies, etc.)
  - added Poco::Path::popFrontDirectory()
  - improved VxWorks support
  - IPv6 fixes: added proper scope id handling in IPAddress, SocketAddress
    and related classes.
  - Added Poco::Net::ServerSocket::bind6() which allows control over the
    IPPROTO_IPV6/IPV6_V6ONLY socket option.
  - Removed Poco::MD2Engine class due to licensing issues (the
    license for the MD2 code from RSA only allows non-commercial
    use). Note that the MD4 and MD5 code from RSA does not have
    this issue.
  - fixed a Net HTTP client testsuite issue where some tests might
    have failed due to prematurely aborted connections by
    the HTTPTestServer.
  - Poco::Net::SocketAddress: when there is more than one address
    returned by a DNS lookup for a name, IPv4 addresses will be
    preferred to IPv6 ones.
  - Poco::Net::NetworkInterface::list() now also returns IPv4 interfaces on Windows when
    built with -DPOCO_HAVE_IPv6
  - Poco::XML::XMLWriter: fixed a bug with attribute namespaces (no namespace prefix
    written if attribute namespace is the same as element namespace)
  - fixed SF# 3378588: Mismatched new[]/delete (in RSAEncryptImpl and RSADecryptImpl)
  - fixed SF# 3212954 (OpenSSLInitializer::uninitialize() crash) and
    SF# 3196862 (Static OpenSSLInitializer instance causes Windows deadlocks) by
    removing the static Poco::Crypto::OpenSSLInitializer instance. Automatic OpenSSL
    initialization is now done through Poco::Crypto::Cipher, Poco::Crypto::CipherKey,
    Poco::Crypto::X509Certificate, Poco::Net::Context classes; however, it is still
    recommended to call Poco::Crypto::initializeCrypto() and
    Poco::Crypto::uninitializeCrypto() early at application startup, and late at
    shutdown respectively (or Poco::Net::initializeSSL()/Poco::Net::uninitializeSSL()
    if the NetSSL library is used) to avoid multiple full OpenSSL init/uninit cycles
    during application runtime.
  - Poco::Logger now also support a symbolic log level "none"
    (for use with setLevel()) that disables logging completely
    for that Logger (equivalent to setLevel(0)).
  - Added experimental Android support, using the existing gmake-based
    build system.
  - fixed SF# 3288584: DateTimeFormatter link error
  - fixed SF# 3187117: Typo in InflatingInputStream doc
  - fixed SF# 3309731: _WIN32_WCE comparison should be with 0x600 not 600
  - fixed SF# 3393026: RegularExpression.h identical enum value
  - fixed SF# 3274222: AtomicCounter's postfix operators aren't atomic on Windows
  - fixed SF# 3317177: Handle leak on windows
  - fixed SF# 3181882: Poco::URI::getPathEtc() double-encodes query
  - fixed SF# 3379935: Poco::ThreadPool Start Bug
  - fixed SF# 3354451: Poco::Format::parsePrec() never sets the precision to zero
  - fixed SF# 3387258: _MAX_PATH used but unknown in Path_WIN32
  - fixed a problem in Poco::Crypto::RSAKeyImpl where direct access to the RSA in a
    EVP_PKEY would no longer work in recent OpenSSL versions. Using EVP_PKEY_get1_RSA()
    fixes the issue.
  - added Poco::Crypto::EncryptingInputStream, Poco::Crypto::EncryptingOutputStream,
    Poco::Crypto::DecryptingInputStream and Poco::Crypto::DecryptingOutputStream.
  - fixed SF# 3148126: Poco::Net::HTTPSClientSession destructor throws an IOException
  - fixed SF# 3178098: Add constructor to Poco::TemporaryFile to specify directory
  - fixed SF# 3175310: Absolute path when device
  - fixed SF# 3301207: Guided tour example contradicts apidoc (API doc was wrong)
  - Poco::Net::HTTPMessage::setContentLength() and Poco::Net::HTTPMessage::getContentLength() now
    use std::streamsize instead of int. This enables 64-bit Content-Length support at least
    on 64-bit platforms.
  - fixed SF# 3177530: Poco::TemporaryFile::tempName() + glob bug on xp
  - fixed SF# 3177372: Poco::FileChannel documentation inconsistency
  - added %E format specifier to Poco::PattermFormatter (epoch time in seconds
    since midnight, January 1 1970)
  - On Windows, Poco::Util::ServerApplication now supports a /description command
    line argument for specifying a service description (together with /registerService)
  - added Poco::Util::WinService::setDescription() and
    Poco::Util::WinService::getDescription()
  - fixed SF# 3155477: Incorrect URI path handling
  - fixed SF# 3309736: Extended Exception macros to set default exception code
    new macro is named POCO_DECLARE_EXCEPTION_CODE
  - added getter functions for modulus and exponents to Poco::Crypto::RSAKey.
  - added Poco::Net::SocketAddress::operator == () and
    Poco::Net::SocketAddress::operator != ()
  - fixed SF# 3182746: IPAddress.cpp IPv6 bug on big-endian
  - fixed SF# 3196961: Unix daemon fails to loadConfiguration() if started from cwd
  - fixed SF# 3393700: NotificationCenter may call a removed observer and crash.
  - Reworked implementation of the events framework (Poco::BasicEvent and friends).
    The framework is now completely multithreading save (even in the case that
    an event subscriber object unsubscribes and is deleted while an event is
    being dispatched). Also, the restriction that any object can only register
    one delegate for each event has been removed. For most cases, dispatching
    events should be faster, as dispatching an event now needs less dynamic memory
    allocations.
  - fixed SF# 3178109: getNodeByPath() changes:
    getNodeByPath() and getNodeByPathNS() have been moved to Poco::XML::Node.
    Furthermore, when invoked on a Poco::XML::Document, the behavior has changed
    so that the document element is now included when traversing the path (previously,
    traversal would start at the document element, now it starts at the document).
    The path expression can now start with a double-slash, which results in a recursive
    search for the path's first element in the DOM tree.
  - fixed SF# 3382935: String data being truncated using ODBC, and
    SF# 2921813: Wrong implementation of the ODBC string binding


!!!Release 1.4.1p1

!!Summary of Changes

  - Poco::Mutex is now a recursive mutex again on Linux
    (this was caused by an unfortunate feature test for
    PTHREAD_MUTEX_RECURSIVE which did not work on Linux
    as PTHREAD_MUTEX_RECURSIVE is an enum value and not
    a macro)
  - Poco::Net::SecureSocketImpl::abort() now only shuts
    down the underlying socket connection and does not free
    the SSL object, due to multithreading issues.


!!!Release 1.4.1

!!Summary of Changes

  - fixed SF# 3150223: Poco::BinaryReader cannot read std::vector correctly
  - fixed SF# 3146326: Poco::SharedMemory issue
  - made Poco::Net::HTTPSession::abort() virtual
  - added Poco::Net::SecureStreamSocket::abort() to immediately close
    a SSL/TLS connection without performing an orderly SSL/TLS shutdown.
  - fixed SF# 3148126: Poco::Net::HTTPSClientSession destructor (!) throws an IOException.
    Added try/catch block to Poco::Net::SecureSocketImpl destructor.
  - added additional constructor to Poco::Net::HTTPSClientSession, taking
    both a socket and a session object.
  - Poco::Net::HTTPSession::abort() now also can be used with a
    Poco::Net::HTTPSClientSession.
  - fixed SF# 3148045: make clean and distclean issues
  - changed Data library names on Unix/Linux platforms to
    match the names on Windows (PocoSQLite -> PocoDataSQLite,
    PocoMySQL -> PocoDataMySQL, PocoODBC -> PocoDataODBC)
  - added additional options to configure script
  - added additional documentation to Poco::Net::HTTPClientSession
  - Poco::Net::HTTPClientSession::receiveResponse() closes the connection
    if an exception is thrown while reading the response header.
    This ensures that a new connection will be set up for the next request
    if persistent connections are used.
  - improved Poco::Net::MultipartDecoder performance by reading directly from streambuf
  - improved performance of Poco::Base64Encoder, Poco::Base64Decoder,
    Poco::HexBinaryEncoder and Poco::HexBinaryDecoder by working directly with the
    given stream's streambuf.
  - improved performance of MessageHeader::read() by reading directly from streambuf
    instead of istream.
  - it is now possible to specify additional MIME part header fields
    for a MIME part through the Poco::Net::PartSource class.
  - upgraded SQLite to release 3.7.4
  - added experimental VxWorks support for VxWorks 5.5.1/Tornado 2.2 and
    newer. Please see the VxWorks Platform Notes in the reference documentation
    for more information. Currently, the VxWorks is untested; full support
    will be available in release 1.4.2.
  - fixed SF# 3165918: Poco::DynamicAny fails to convert from string to float
  - fixed SF# 3165910: Poco::Net::MessageHeader does not accept HTTP conforming header
  - made Poco::Task::cancel() virtual so that tasks can implement custom
    cancellation behavior.
  - added optional argument to Poco::Util::WinRegistryKey constructor
    to specify additional flags (in addition to KEY_READ and KEY_WRITE)
    for the samDesired argument of RegOpenKeyEx() or RegCreateKeyEx().
  - improved Poco::BasicEvent::notify() performance by avoiding an unnecessary heap
    allocation.
  - added additional well-known port numbers to Poco::URI: rtsp, sip, sips, xmpp.
  - added Poco::Net::MediaType::matchesRange()
  - improved invalid socket handling: a Poco::Net::InvalidSocketException is
    now thrown instead of an assertion when an operation is attempted on a closed or
    otherwise uninitialized socket.


!!!Release 1.4.0

!!Summary of Changes

  - Poco::Net::SSLManager: documentation fixes, code cleanup
  - Poco::Net::SSLManager: renamed PrivateKeyPassPhrase event to PrivateKeyPassphraseRequired
  - added Poco::Net::HTTPServerRequestImpl::socket() to get access to the underlying socket
  - added Poco::Net::Socket::secure() to find out whether a given socket supports SSL/TLS
  - added Poco::Net::SecureStreamSocket::havePeerCertificate()
  - NetSSL: added support for turning off extended certificate validation (hostname matching)
  - fixed SF# 2941228: Poco::Net::ICMPClient::ping() issues on Mac OS X
  - fixed SF# 2941231: Poco::Net::ICMPEventArgs out of bounds array access
  - added PageCompiler sample
  - added missing newline at end of xmlparse.c
  - Poco::Glob can now be used with an empty pattern which will match nothing (patch from Kim Graesman)
  - added support for HTTP proxy authentication (Basic authentication only)
  - fixed SF# 2958959: Poco::XML::XMLWriter must encode CR, LF and TAB in attribute values as character entities.
  - Poco::Net::HTMLForm now supports PUT requests as well (see <http://pocoproject.org/forum/viewtopic.php?f=12&t=2163&p=3930#p3930>)
  - fixed SF# #2970521: Poco::FileOutputStream and file permissions.
    (also fixed in File class)
  - removed an unused (and wrong) default parameter from EventImpl constructor for WIN32.
  - added full support for session caching to NetSSL_OpenSSL
  - fixed SF# 2984454: Poco::Util::Timer::scheduleAtFixedRate() works incorrectly
  - fixed a bug in Poco::Util::Timer that could lead to high CPU load if
    the system clock is moved forward.
  - added "system.nodeId" property to Poco::Util::SystemConfiguration
  - added a note to Poco::Util::ServerApplication documentation regarding
    creation of threads
  - added Poco::Net::IPAddress::broadcast() and Poco::Net::IPAddress::wildcard() to
    create broadcast (255.255.255.255) and wildcard (0.0.0.0) addresses.
  - fixed SF# 2916154: Poco::Net::IPAddress::isLoopback() only works for 127.0.0.1.
  - added build configuration for iPhone Simulator
  - GNU Make based build system provides new variables: POCO_HOST_BINDIR, POCO_HOST_BINPATH,
    POCO_HOST_LIBDIR, POCO_HOST_LIBPATH and POCO_TARGET_* equivalents.
  - Poco::Util::Application::initialize() and Poco::Util::Application::uninitialize() will now be called from within run().
    This solves various issues with uninitialize() not being called, or being called inappropriately
    from the Application destructor.
    Please note that this change will break applications that use the Application class,
    but only call init() and not run().
  - added /startup option to specify startup mode for Windows services (automatic or manual)
  - fixed SF# 2967354: SecureSocketImpl shutdown/close problem
  - fixed SF# 3006340: LinearHashTable grows even if key already exists
  - fixed a particularly nasty Windows error handling issue that manifested itself on WinCE:
    WSAGetLastError() would be called after a std::string was created. The string creation could result
    in a heap operation which called a Windows API to allocate memory. This would reset the
    GetLastError() error code. Since WSAGetLastError() is just an alias for GetLastError(), the actual
    error code from the socket operation would be lost.
  - upgraded SQLite to 3.7.3
  - added --header-prefix option to PageCompiler
  - fixed SF# 3003875: SQLite data binding is broken
  - fixed SF# 2993988: Issue with multiple calls to open()/close() on File*Stream
  - fixed SF# 2990256: Poco::Net::HTMLForm and file uploads
  - fixed SF# 2969227: Poco::DateTimeParser bug
  - fixed SF# 2966698: Socket connect with timeout issue
  - fixed SF# 2981041: Bind NULL to a query (patch supplied)
  - fixed SF# 2961419: Poco::UTF8Encoding::convert() doesn't work properly in DEBUG mode
  - fixed SF# 2957068: Timeout value not picked up by proxy in Poco::Net::HTTPSClientSession
  - fixed NetSSL_OpenSSL test runner for Poco::Util::Application class changes
  - Poco::AbstractEvent, Poco::AbstractCache and related classes now accept a Mutex class as additional template argument.
    Poco::NullMutex can be used if no synchronization is desired.
  - Added Poco::AbstractEvent::empty() to check whether an event has registered delegates.
  - Poco::URI now correctly handles IPv6 addresses.
  - Added Poco::Nullable class template.
  - Added Poco::NullMutex, a no-op mutex to be used as template argument for template classes
    taking a mutex policy argument.
  - Poco::XML::XMLWriter: fixed a namespace handling issue that occured with startPrefixMapping() and endPrefixMapping()
  - Poco::Net::Context now allows for loading certificates and private keys from Poco::Crypto::X509Certificate objects
    and Poco::Crypto::RSAKey objects.
  - Poco::Crypto::RSAKey no longer uses temporary files for stream operations. Memory buffers are used instead.
  - fixed SF# 2957865: added Poco::UUID::tryParse()
  - All Zip classes now use Poco::File[Input|Output]Stream instead of std::[i|o]fstream.
    UTF-8 filenames will now be handled correctly on Windows.
  - fixed SF# 2902029: zlib flush support (Z_SYNC_FLUSH)
  - added Poco::TextBufferIterator class
  - fixed SF# 2977249: Use epoll instead select under Linux
    Poco::Net::Socket::select() and Poco::Net::Socket::poll() will use epoll under Linux if the Net library is compiled
    with -DPOCO_HAVE_FD_EPOLL. This is the default for the Linux build configuration (but not for
    the various build configurations targeting embedded Linux platforms).
  - fixed SF# 2941664: Memory leak in Poco::DeflatingStream with zero-length streams (also fixed some other potential,
    but unlikely, memory leaks)
  - fixed SF# 2946457: added Poco::Net::RejectCertificateHandler
  - fixed SF# 2946621: Poco::Path bug with POCO_WIN32_UTF8
  - fixed SF# 2929805: Environment::nodeId() does not work if no eth0 device exists
  - Poco::Environment::nodeId() no longer throws if no hardware ethernet address can be determined.
    It returns an all-zero address instead.
  - Added additional classification functions to Poco::Unicode class; made classification functions inline.
  - added Poco::Ascii class for ASCII character classification.
    Methods of the Ascii class are now used instead of the
    standard library functions (std::isspace(), etc.) due to
    possible inconsistent results or assertions when the
    standard library functions are used with character codes
    outside the ASCII range.
  - Poco::Net::MailMessage: fixed a bug in StringPartHandler that resulted in incorrect handling of non-ASCII data if
    char is signed.
  - Improved Poco::Net::SMTPClientSession compatibility with various mail servers when using AUTH_LOGIN authentication.
  - Added CRAM-SHA1 support to Poco::Net::SMTPClientSession
  - Poco::Net::SMTPClientSession now also supports login with AUTH PLAIN.
  - Added Poco::Net::SecureSMTPClientSession class, supporting STARTTLS for secure SMTP connections.
  - fixed an issue with SharedMemory on POSIX systems, where a shared memory region would be deleted
    despite the server flag set to true (see http://pocoproject.org/forum/viewtopic.php?f=12&t=3494).
  - PageCompiler: added a new page context directive, to allow passing custom context objects to the
    request handler.
  - fixed Poco::Net::StreamSocketImpl::sendBytes() for non-blocking sockets
  - added Poco::Net::DialogSocket::receiveRawBytes(), which should be used instead of receiveBytes() due to internal
    buffering by DialogSocket.
  - Poco::XML::DOMParser: FEATURE_WHITESPACE has been renamed to FEATURE_FILTER_WHITESPACE (which now matches the underlying URI)
    and is now handled correctly (previously we did the exact reverse thing)
  - added Poco::Util::AbstractConfiguration::remove() to remove a configuration property; added removeRaw() implementations
    to all implementations (contributions by Daniel Hobi and Alexey Shults).
  - fixed NetSSL_OpenSSL compilation error on Windows with OpenSSL 1.0
  - Added optional FIPS mode support to NetSSL_OpenSSL (contributed by Lior Okman).
    If OpenSSL has been configured and built with FIPS support, then FIPS support can
    be enabled by calling Poco::Crypto::OpenSSLInitializer::enableFIPSMode(true); or
    by setting the fips property in the OpenSSL configuration to true (see Poco::Net::SSLManager
    for details).
  - fixed SF# 3031530: Ping and possible no timeout
  - added Poco::Net::SocketReactor::onBusy(), called whenever at least one notification will
    be dispatched.
  - fixed SF# 3034863: Compiler warning in Net/IPAddress.h with poco 1.3.2
  - added support for CRAM-SHA1 authentication to Poco::Net::SMTPClientSession
  - Poco::format(): arguments can now be addressed by their index, e.g. %[2]d
  - Poco::Util::Timer::cancel() now accepts an optional boolean argument.
    If true is passed, cancel() waits until the task queue has been purged.
    Otherwise, it returns immediately and works asynchronously, as before.
  - Poco::Net::HTTPServerResponse::redirect() now accepts an optional additional
    argument to specify the HTTP status code for the redirection.
  - fixed a warning (BinaryReader.cpp) and error (ThreadLocal.cpp) in Foundation when compiling with Visual Studio 2010
  - fixed a wrong exception in Poco::Net::POP3ClientSession
  - Poco::Net::FTPClientSession and Poco::Net::SMTPClientSession now set the error code in exceptions they throw
  - fixed a potential race condition with terminating a Windows service based on Poco::Util::ServerApplication
  - fixed a bug in global build configuration file: explicitly setting POCO_CONFIG did not work on Solaris platforms,
    as it was always overridden by the automatically determined configuration.
  - Added support for MinGW cross builds on Linux.
  - Changed location of statically linked build products in the gmake-based build system.
    Statically linked executables are now in bin/$(OSNAME)/$(OSARCH)/static and no longer
    have the _s suffix
  - The POCO_VERSION macro now is in its own header file, "Poco/Version.h". It is no longer
    available through "Poco/Foundation.h".
  - added Poco::Net::HTTPCookie::escape() and Poco::Net::HTTPCookie::unescape().
  - fixed SF# 3021173: Poco::Thread (POSIX) returns uninitialised value for OS priority
  - fixed SF# 3040870: Poco::ThreadPool has no function to get assigned name
  - fixed SF# 3044303: Can't use own config file on Solaris & OSARCH_64BITS ignored
  - fixed SF# 2943896: Poco::AsyncChannel::log() blocks
  - fixed a bug in Poco::Util::WinRegistryKey::getInt():
    The size variable passed to RegQueryValueExW() should be initialized to the size
    of the output buffer.
  - Added rudimentary support for compiling with Clang 2.0 (Xcode 4) on Mac OS X.
  - New build configurations for Mac OS X: Darwin32 and Darwin64 for explicit
    32-bit and 64-bit builds. Note that the default Darwin build configuration
    will build 64-bit on Snow Leopard and 32-bit on Leopard, but will always place
    build products in Darwin/i386. The new Darwin32 and Darwin64 configurations
    will use the correct directories.
  - fixed SF# 3051598: Bug in URL encoding
  - Poco::ThreadPool::stopAll() (and thus also the destructor) will now wait for each
    pooled thread to terminate before returning. This fixes an issue with creating
    and orderly shutting down a thread pool in a plugin. Previously, a pooled thread
    in a thread pool created by a dynamically loaded library might still be running
    when the plugin's shared library was unloaded, resulting in Bad Things happening.
    This can now no longer happen. As a downside, a pooled thread that fails to
    finish will block stopAll() and the destructor forever.
  - NetSSL_OpenSSL: for a Poco::Net::SecureStreamSocket, available() now returns the number of bytes that
    are pending in the SSL buffer (SSL_pending()), not the actual socket buffer.
  - Added Poco::Net::HTTPClientSession::secure() to check for a secure connection.
  - Poco::Net::HTTPRequest::setHost() now does not include the port number in the Host header
    if it's either 80 or 443.
  - log messages can now optionally include source file path and line number
  - Poco::PatternFormatter can format source file path and line number (%U, %u)
  - logging macros (poco_information(), etc.) now use __LINE__ and __FILE__
  - new logging macros that incorporate Poco::format(): poco_information_f1(logger, format, arg) with up to 4 arguments
  - added Poco::Net::HTTPSession::attachSessionData() and Poco::Net::HTTPSession::sessionData()
    to attach arbitrary data to a HTTP session.
  - added additional constructors to zlib stream classes that allow passing
    a windowBits parameter to the underlying zlib library.
  - fixed a potential error handling issue in Poco::Net::SecureSocketImpl.
  - fixed SF# 3110272: Poco::Crypto::RSACipherImpl bug.
  - fixed SF# 3081677: Poco::Util::ConfigurationView's getRaw not retrieving xml attributes.
  - added basic support for Canonical XML and better pretty-printing support to Poco::XML::XMLWriter.
  - Poco::Util::AbstractConfiguration now supports events fired when changing or
    removing properties.
  - XML: added support for finding DOM nodes by XPath-like
    expressions. Only a very minimal subset of XPath is supported.
    See Poco::XML::Element::getNodeByPath(), Poco::XML::Element::getNodeByPathNS()
    and the same methods in Poco::XML::Document.
  - Poco::Timer: If the callback takes longer to execute than the
    timer interval, the callback function will not be called until the next
    proper interval. The number of skipped invocations since the last
    invocation will be recorded and can be obtained by the callback
    by calling skipped().
  - Poco::BinaryReader and Poco::BinaryWriter now support reading and
    writing std::vectors of the supported basic types. Also, strings
    can now be written in a different encoding (a Poco::TextEncoding
    can be optionally passed to the constructor).
  - Windows Embedded CE (5.0 and newer) is now a supported platform.
  - Poco::UUID::nil() and Poco::UUID::isNil() have been renamed to
    Poco::UUID::null() and Poco::UUID::isNull(), respectively, to avoid
    issues with Objective-C++ projects on Mac OS X and iOS where nil is
    a system-provided macro.
  - Crypto bugfixes: Poco::Crypto::RSACipherImpl now pads every block of data, not just the
    last (or last two).
  - Improved Crypto testsuite by adding new tests.
  - Added new Visual Studio project configurations: debug_static_mt and release_static_mt
    (linking with static runtime libraries). The existing configurations debug_static
    and release_static have been renamed to debug_static_md and release_static_md, respectively.
    The suffixes of the static libraries have also changed. The static_md configurations
    now build libraries with suffixes md[d], while the libraries built by the static_mt
    configurations have mt[d] suffixes.
  - Added Visual Studio project files for 64-bit builds.
  - Added Visual Studio 2010 project files.
  - Removed the use of local static objects in various methods due to
    their construction not being threadsafe (and thus leading to
    potential race conditions) on Windows/Visual C++.
  - Fixed some warning on 64-bit Windows builds.
  - The names of the Data connector libraries have changed. They are now
    named PocoDataMySQL, PocoDataODBC and PocoDataSQLite.
  - fixed SF# 3125498: Linux NetworkInterface::list() doesn't return IPv6 IPs
  - fixed SF# 3125457: IPv6 IPAddress tests are wrong
  - Added initialization functions for the NetSSL_OpenSSL and Crypto libraries.
    These should be called instead of relying on automatic initialization,
    implemented with static initializer objects, as this won't work with
    statically linked executables (where the linker won't include the
    static initializer object).
    The functions are Poco::Crypto::initializeCrypto(), Poco::Crypto::uninitializeCrypto(),
    Poco::Net::initializeSSL() and Poco::Net::uninitializeSSL().
    Applications using Crypto and/or NetSSL should call these methods appropriately at
    program startup and shutdown.
    Note: In release 1.3.6, similar functions have been added to the Net library.


!!Incompatible Changes and Possible Transition Issues

  - The behavior of Poco::Timer has been changed for the case when
    the callback function takes longer to execute than the given
    timer interval. In this case, the missed intervals are counted
    and the next callback will be at the next proper interval.
  - Poco::XML::DOMParser: FEATURE_WHITESPACE has been renamed to FEATURE_FILTER_WHITESPACE
    (which now matches the underlying URI)
    and is now handled correctly (previously we did the exact reverse thing)
  - Poco::UUID::nil() and Poco::UUID::isNil() have been renamed to
    Poco::UUID::null() and Poco::UUID::isNull(), respectively, to avoid
    issues with Objective-C++ projects on Mac OS X and iOS where nil is
    a system-provided macro.
  - The names of the Data connector libraries have changed. They are now
    named PocoDataMySQL, PocoDataODBC and PocoDataSQLite.
  - The existing Visual Studio build configurations debug_static
    and release_static have been renamed to debug_static_md and
    release_static_md, respectively. Also, the suffixes of the static
    library names have changed to match usual conventions.
  - New static initialization functions for the Crypto and NetSSL_OpenSSL libraries
    have been added. These should be called instead of relying on automatic initialization,
    implemented with static initializer objects, as this won't work with
    statically linked executables (where the linker won't include the
    static initializer object).
    The functions are Poco::Crypto::initializeCrypto(), Poco::Crypto::uninitializeCrypto(),
    Poco::Net::initializeSSL() and Poco::Net::uninitializeSSL().
    Applications using Crypto and/or NetSSL should call these methods appropriately at
    program startup and shutdown.
    Note: In release 1.3.6, similar functions have been added to the Net library.


!!!Release 1.3.6p2

!!Summary of Changes

  - fixed an issue in the Windows implementation Poco::RWLock, where
    tryReadLock() sometimes would return false even if no writers
    were using the lock (fix contributed by Bjrn Carlsson)
  - added Poco::Environment::libraryVersion().
  - fixed SF# 2919461: Context ignores parameter cypherList
  - removed an unused enum from RSACipherImpl.cpp (Crypto)
  - integrated a new expat patch for CVE-2009-3560.
  - fixed SF# 2926458: SSL Context Problem. The Poco::Net::Context
    class now makes sure that OpenSSL is properly initialized.
  - updated iPhone build configuration (contributed by Martin York)
  - fixed SF# 1815124 (reopened): XML Compile failed on VS7.1 with
    XML_UNICODE_WCHAR_T
  - fixed SF# 2932647: FTPClientSession::getWorkingDirectory() returns a bad result


!!!Release 1.3.6p1

!!Summary of Changes

  - added support for using external zlib, pcre, expat and sqlite3 instead of
    bundled ones (-DPOCO_UNBUNDLED, configure --unbundled)
  - fixed SF# 2911407: Add sh4 support
  - fixed SF# 2912746: RSAKey::EXP_LARGE doesn't work
  - fixed SF# 2904119: abstractstrategy uses std::set but do not includes it
  - fixed SF# 2909946: localtime NULL pointer
  - fixed SF# 2914986: potential expat DoS security issues (CVE-2009-3560 and CVE-2009-3720)
  - fixed SF# 2916305: SSL Manager crashes
  - fixed SF# 2903676: Tuple TypeHander does not handle composites.


!!!Release 1.3.6

!!Summary of Changes

  - added Environment::processorCount()
  - added POCO_VERSION macro to Poco/Foundation.h
  - fixed SF# 2807527: Poco::Timer bug for long startInterval/periodic interval
  - fixed a bug similar to SF# 2807527 in Poco::Util::Timer.
  - fixed SF# 2795395: Constructor doesn't treat the params "key" and "iv"
  - fixed SF# 2804457: DateTime::checkLimit looks wrong
  - fixed SF# 2804546: DateTimeParser requires explicit RFC1123 format
  - added ReleaseArrayPolicy to Poco::SharedPtr
  - upgraded to SQLite 3.6.20
  - fixed SF# 2782709: Missing semicolons in "Logger.h" convenience
  - fixed SF# 2526407: DefaultStrategy.h ++it instead of it++ in a loop
  - fixed SF# 2502235: Poco STLPort patch
  - fixed SF# 2186643: Data::Statement::reset() not implemented in 1.3.3
  - fixed SF# 2164227: Allow File opened read only by FileInputSteam to be writable
  - fixed SF# 2791934: use of char_traits::copy in BufferedStreamBuf::underflow
  - fixed SF# 2807750: Support additional SQL types in SQLite
  - fixed documentation bugs in Timed/PriorityNotificationQueue
  - fixed SF# 2828401: Deadlock in SocketReactor/NotificationCenter (also fixes patch# 1956490)
    NotificationCenter now uses a std::vector internally instead of a std::list, and the mutex is
    no longer held while notifications are sent to observers.
  - fixed SF# 2835206: File_WIN32 not checking aganist INVALID_HANDLE_VALUE
  - fixed SF# 2841812: Posix ThreadImpl::sleepImpl throws exceptions on EINTR
  - fixed SF# 2839579: simple DoS for SSL TCPServer, HTTPS server
    No SSL handshake is performed during accept() - the handshake is delayed until
    sendBytes(), receiveBytes() or completeHandshake() is called for the first time.
    This also allows for better handshake and certificate validation when using
    nonblocking connections.
  - fixed SF# 2836049: Possible handle leak in FileStream
    If sync() fails, close() now simply set's the stream's bad bit.
    In any case, close() closes the file handle/descriptor.
  - fixed SF# 2814451: NetSSL: receiveBytes crashes if socket is closed
  - added a workaround for Vista service network initialization issue
    (an Windows service using the Net library running under Vista will
    crash in the call to WSAStartup() done in NetworkInitializer).
    Workaround is to call WSAStartup() in the application's main().
    Automatic call to WSAStartup() in the Net library can now be disabled
    by compiling Net with -DPOCO_NET_NO_AUTOMATIC_WSASTARTUP. Also
    the new Poco::Net::initializeNetwork() and Poco::Net::uninitializeNetwork()
    functions can be used to call WSAStartup() and WSACleanup(), respectively,
    in a platform-independent way (on platforms other than Windows, these
    functions will simply do nothing).
  - added VCexpress build script support (contributed by Jolyon Wright)
  - fixed SF# 2851052: Poco::DirectoryIterator copy constructor is broken
  - fixed SF# 2851197: IPAddress ctor throw keyword missing
  - added Poco::ProtocolException
  - PageCompiler improvements: new tags, support for buffered output, etc.
  - better error reporting in Data MySQL connector (patch #2881270 by Jan "HanzZ" Kaluza)
  - fixed SF# 1892462: FTPClient:Choose explicitely between EPSV and PASV
  - fixed SF# 2806365: Option for PageCompiler to write output to different dir
  - fixed a documentation bug (wrong sample code) in Process::launch() documentation
  - added --header-output-dir option to PageCompiler
  - fixed SF# 2849144: Zip::Decompress notifications error
  - SAXParser has a new feature: "http://www.appinf.com/features/enable-partial-reads".
    See ParserEngine::setEnablePartialReads() for a description of what this does.
  - fixed SF# 2876179: MySQL Signed/Unsigned value bug
  - fixed SF# 2877970: possible bug in timer task
  - fixed SF# 2874104: wrong parsing empty http headers
  - fixed SF# 2860694: Incorrect return code from SecureStreamSocketImpl::sendBytes
  - fixed SF# 2849750: Possible bug with XMLWriter?
  - added MailMessage::encodeWord() to support RFC 2047 word encoded
    mail header fields when sending out mail containing non-ASCII
    characters.
  - fixed SF# 2890975: SMTPClientSession bug with 7BIT encoding
  - fixed an issue with retrieving the value of socket options on Windows 7.
    Before obtaining the value of a socket, we now initialize the variable receiving the
    socket option value to zero.
  - fixed SF# 2836141: Documentation errors
  - fixed SF# 2864232: Socket::select() does not detect closed sockets on windows
  - fixed SF# 2812143: Socket::select() should check socket descriptors...
  - fixed SF# 2801750: NetworkInterface <iface-Obj>forName returns wrong subnetMask
  - fixed SF# 2816315: Problem with POSIX Thread::sleepImpl
  - fixed SF# 2795646: IPv6 address parsing bug
  - fixed #0000092: ServerApplication::waitForTerminationRequest(), SIGINT and GDB.
    Poco::Util::ServerApplication::waitForTerminationRequest() no longer registers a
    signal handler for SIGINT if the environment variable POCO_ENABLE_DEBUGGER
    is defined.
  - fixed SF# 2896070: Poco::Net::Context with non-ASCII paths
  - added Unicode Surrogate support to Poco::UTF16Encoding.
    See Poco::TextEncoding::queryConvert() and Poco::TextEncoding::sequenceLength()
    for how this is implemented. Contributed by Philippe Cuvillier.
  - fixed SF# 2897650: [branch 1.3.6] Net.SocketAddress won't compile for CYGWIN
  - fixed SF# 2896161: Building on Windows fails when basedir has space in it
  - fixed SF# 2864380: Memory leak when using secure sockets
  - NetSSL_OpenSSL: the SSL/TLS session cache is now disabled by default and
    can be enabled per Context using Poco::Net::Context::enableSessionCache().
  - fixed SF# 2899039: Wrong DST handling in LocalDateTime
  - added Poco::RWLock::ScopedReadLock and Poco::RWLock::ScopedWriteLock (contributed by Marc Chevrier)
  - added Poco::Thread::TID type, as well as Poco::Thread::tid() and Poco::Thread::currentTid()
    to obtain the native thread handle/ID
  - added Zip file comment support
  - On Windows, Poco::SharedLibrary::load() now uses LoadLibraryEx instead of LoadLibrary
    and uses the LOAD_WITH_ALTERED_SEARCH_PATH if an absolute path is specified. This will
    add the directory containing the library to the search path for DLLs that the
    loaded library depends upon.
  - Mac OS X build settings now match those used by default Xcode projects, making linking the
    POCO libs to Xcode projects easier
  - Replaced use of std::valarray in Poco::Net::ICMPEventArgs with std::vector due to issues with
    std::valarray together with STDCXX debug mode on OS X


!!!Release 1.3.5

!!Summary of Changes

  - fixed SF# 2779410: Poco::Data::ODBC::HandleException impovement
  - fixed wrong exception text for Poco::UnhandledException
  - Fixed a problem with SSL shutdown that causes clients (web browsers)
    to hang when the server attempts to perform a clean SSL shutdown. We now call
    SSL_shutdown() once, even if the shutdown is not complete after the first call.
  - added Poco::Crypto::X509Certificate::save()
  - fixed a bug in Poco::Zip::Decompress that results in wrong paths for extracted files
  - fixed a bug in Poco::Zip::ZipManipulator where the Zip file was opened in text format
    on Windows.
  - added Poco::Crypto::X509Certificate::issuedBy() to verify certificate chain.
  - added methods to extract the contents of specific fields from the
    subject and issuer distinguished names of a certificate.
  - fixed 0000089: Thread::sleep() on Linux is extremely inaccurate


!!!Release 1.3.4

!!Summary of Changes

  - fixed SF# 2611804: PropertyFileConfiguration continuation lines
  - fixed SF# 2529788: ServerApplication::beDaemon() broken
  - fixed SF# 2445467: Bug in Thread_WIN32.cpp
  - Improved performance of HTTP Server by removing some
    string copy operations
  - fixed SF# 2310735: HTTPServer: Keep-Alive only works with send()
  - fixed appinf.com IP address in Net testsuite
  - fixed RFC-00188: NumberFormatter and float/double numbers
  - added --pidfile option to ServerApplication on Unix
  - fixed SF# 2499504: Bug in Win32_Thread when using from dll (fixed also for POSIX threads)
  - fixed SF# 2465794: HTTPServerRequestImpl memory leak
  - fixed SF# 2583934: Zip: No Unix permissions set
  - the NetSSL_OpenSSL library has been heavily refactored
  - added NumberFormatter::append*() and DateTimeFormatter::append() functions
  - use NumberFormatter::append() and DateTimeFormatter::append() instead of format() where
    it makes sense to gain some performance
  - added system.dateTime and system.pid to Poco::Util::SystemConfiguration
  - added %F format specifier (fractional seconds/microseconds) to DateTimeFormatter,
    DateTimeParser and PatternFormatter.
  - fixed SF# 2630476: Thread_POSIX::setStackSize() failure with g++ 4.3
  - fixed SF# 2679279: Handling of -- option broken
  - added compile options to reduce memory footprint of statically linked applications
    by excluding various classes from automatically being linked.
    See the POCO_NO_* macros in Poco/Config.h.
  - fixed SF# 2644940: on Windows the COMPUTER-NAME and the HOSTNAME can be different
  - added DNS::hostName() function
  - added build configuration for iPhone (using Apple's SDK)
  - basic support for AIX 5.x/xlC 8
  - fixed a bug resulting in a badly formatted exception message with IOException
    thrown due to a socket-related error
  - fixed SF# 2644718: NetworkInterface name conflict in MinGW
  - added a missing #include to CryptoTransform.h
  - fixed SF# 2635377: HTTPServer::HTTPServer should take AutoPtr<HTTPServerParams>
  - replaced plain pointers with smart pointers in some interfaces
  - upgraded to sqlite 3.6.13
  - improved Data::SQLite error reporting
  - Poco::Glob now works with UTF-8 encoded strings and supports case-insensitive comparison.
    This also fixes SF# 1944831: Glob::glob on windows should be case insensitve
  - added Twitter client sample to Net library
  - Fixed SF# 2513643: Seg fault in Poco::UTF8::toLower on 64-bit Linux
  - Poco::Data::SessionPool: the janitor can be disabled by specifying a zero idle time.
  - added Poco::Data::SessionPool::customizeSession()
  - added support for different SQLite transaction modes (DEFERRED, IMMEDIATE, EXCLUSIVE)
  - fixed a few wrong #if POCO_HAVE_IPv6 in the Net library
  - added support for creating an initialized, but unconnected StreamSocket.
  - added File::isDevice()
  - added family() member function to SocketAddress,
  - Data::SQLite: added support for automatic retries if the database is locked
  - XMLConfiguration is now writable
  - fixed an IPv6 implementation for Windows bug in HostEntry
  - Timer class improvement: interval between callback is no longer influenced by the
    time needed to execute the callback.
  - added PriorityNotificationQueue and TimedNotificationQueue classes to Foundation.
    These are variants of the NotificationQueue class that support priority and
    timestamp-tagged notifications.
  - added Poco::Util::Timer class. This implements a timer that can schedule different
    tasks at different times, using only one thread.
  - the signatures of Poco::NotificationQueue and Poco::NotificationCenter member functions
    have been changed to accept a Poco::Notification::Ptr instead of Poco::Notification*
    to improve exception safety. This change should be transparent and fully backwards
    compatible. The signature of the methods returning a Poco::Notification* have not been
    changed for backwards compatibility. It is recommended, that any Notification* obtained
    should be immediately assigned to a Notification::Ptr.
  - SQLite::SessionImpl::isTransaction() now uses sqlite3_get_autocommit() to find out
    about the transaction state.
  - improved SQLite data type mapping
  - refactored Crypto library to make it independent from NetSSL_OpenSSL.
  - added support for RSA-MD5 digital signatures to Crypto library.
  - removed SSLInitializer from NetSSL library (now moved to Crypto library)
  - added build configs for static libraries to Crypto library
  - OpenSSL now depends on Crypto library (which makes more sense than
    vice versa, as it was before). Poco::Net::X509Certificate is now
    a subclass of Poco::Crypto::X509Certificate (adding the verify()
    member function) and the Poco::Net::SSLInitializer class was
    moved to Poco::Crypto::OpenSSLInitializer.
  - added build configs for static libraries to Zip
  - added batch mode to CppUnit::WinTestRunner.
    WinTestRunnerApp supports a batch mode, which runs the
    test using the standard text-based TestRunner from CppUnit.
    To enable batch mode, start the application with the "/b"
    or "/B" command line argument. Optionally, a path to a file
    where the test output will be written to may be given:
    "/b:<path>" or "/B:<path>".
    When run in batch mode, the exit code of the application
    will denote test success (0) or failure (1).
  - testsuites now also work for static builds on Windows
  - The IPv6 support for Windows now basically works (Net library compiled with POCO_HAVE_IPv6)
  - fixed a potential error when shutting down openssl in a statically linked application
  - added static build configs to Data library
  - added Poco::AtomicCounter class, which uses OS-specific APIs for atomic (thread-safe)
    manipulation of counter values.
  - Poco::RefCountedObject and Poco::SharedPtr now use Poco::AtomicCounter for
    reference counting
  - fixed SF# 2765569: LoadConfiguration failing from current directory


!!Incompatible Changes and Possible Transition Issues

  - Some methods that have previously taken a plain pointer (to a reference counted object)
    as argument now take a Poco::AutoPtr instead. This shouldn't cause any problems for
    properly written code. Examples are Poco::NotificationCenter, Poco::NotificationQueue
    and Poco::Net::HTTPServer.
  - Poco::Glob now works with and assumes UTF-8 encoded strings.
  - Poco::Timer: the interval between callbacks is no longer influenced by the
    time needed to execute the callback.
  - The Crypto and NetSSL_OpenSSL libraries have been refactored. NetSSL_OpenSSL
    now depends on the Crypto library (previously, it was vice versa).


!!!Release 1.3.3

!!Summary of Changes

  - Threads now have optional user-settable stack size (if the OS supports that feature)
  - Events now support simplified delegate syntax based on delegate function template.
    See Poco::AbstractEvent documentation for new syntax.
  - Cache supports new access expire strategy.
  - Upgraded to SQLite 3.6.2
  - Upgraded to PCRE 7.8
  - added HttpOnly support to Poco::Net::HTTPCookie
  - NetworkInterface now has displayName() member (useful only on Windows)
  - Poco::Util::WinRegistryKey now has a read-only mode
  - Poco::Util::WinRegistryKey::deleteKey() can now recursively delete registry keys
  - Poco::File::created() now returns 0 if the creation date/time is not known, as
    it's the case on most Unix platforms (including Linux).
    On FreeBSD and Mac OS X, it returns the real creation time.
  - Time interval based log file rotation (Poco::FileChannel) now works
    correctly. Since there's no reliable and portable way to find out the creation
    date of a file (Windows has the tunneling "feature", most Unixes don't provide
    the creation date), the creation/rotation date of the log file is written into
    the log file as the first line.
  - added Environment::nodeId() for obtaining the Ethernet address of the system
    (this is now also used by UUIDGenerator - the corresponding code from UUIDGenerator
    was moved into Environment)
  - added a release policy argument to SharedPtr template
  - Socket::select() will no longer throw an InvalidArgumentException
    on Windows when called with no sockets at all. If all three socket
    sets are empty, Socket::select() will return 0 immediately.
  - SocketReactor::run() now catches exceptions and reports them via
    the ErrorHandler.
  - SocketReactor has a new IdleNotification, which will be posted when
    the SocketReactor has no sockets to handle.
  - added referenceCount() method to Poco::SharedPtr.
  - POCO now builds with GCC 4.3 (but there are some stupid warnings:
    "suggest parentheses around && within ||".
  - Solution and project files for Visual Studio 2008 are included
  - fixed SF# 1859738: AsyncChannel stall
  - fixed SF# 1815124: XML Compile failed on VS7.1 with XML_UNICODE_WCHAR_T
  - fixed SF# 1867340: Net and NetSSL additional dependency not set - ws2_32.lib
  - fixed SF# 1871946: no exception thrown on error
  - fixed SF# 1881113: LinearHashTable does not conform to stl iterators
  - fixed SF# 1899808: HTMLForm.load() should call clear() first
  - fixed SF# 2030074: Cookie problem with .NET server
  - fixed SF# 2009707: small bug in Net/ICMPPacketImpl.cpp
  - fixed SF# 1988579: Intel Warning: invalid multibyte character sequence
  - fixed SF# 2007486: Please clarify license for Data/samples/*
  - fixed SF# 1985180: Poco::Net::DNS multithreading issue
  - fixed SF# 1968106: DigestOutputStream losing data
  - fixed SF# 1980478: FileChannel loses messages with "archive"="timestamp"
  - fixed SF# 1906481: mingw build WC_NO_BEST_FIT_CHARS is not defined
  - fixed SF# 1916763: Bug in Activity?
  - fixed SF# 1956300: HTTPServerConnection hanging
  - fixed SF# 1963214: Typo in documentation for NumberParser::parseFloat
  - fixed SF# 1981865: Cygwin Makefile lacks ThreadTarget.cpp
  - fixed SF# 1981130: pointless comparison of unsigned integer with zero
  - fixed SF# 1943728: POCO_APP_MAIN namespace issue
  - fixed SF# 1981139: initial value of reference to non-const must be an lvalue
  - fixed SF# 1995073: setupRegistry is broken if POCO_WIN32_UTF8 enabled
  - fixed SF# 1981125: std::swap_ranges overloading resolution failed
  - fixed SF# 2019857: Memory leak in Data::ODBC Extractor
  - fixed SF# 1916761: Bug in Stopwatch?
  - fixed SF# 1951443: NetworkInterface::list BSD/QNX no netmask and broadcast addr
  - fixed SF# 1935310: Unhandled characters in Windows1252Encoding
  - fixed SF# 1948361: a little bug for win32
  - fixed SF# 1896482: tryReadLock intermittent error
  - workaround for SF# 1959059: Poco::SignalHandler deadlock
    the SignalHandler can now be disabled globally by adding a
    #define POCO_NO_SIGNAL_HANDLER to Poco/Config.h
  - fixed SF# 2012050: Configuration key created on read access
  - fixed SF# 1895483: PCRE - possible buffer overflow
  - fixed SF# 2062835: Logfile _creationDate is wrong
  - fixed SF# 2118943: out_of_bound access in Poco::Data::BLOB:rawContent
  - fixed SF# 2121732: Prevent InvalidArgumentException in SocketReactor
  - fixed SF# 1891132: Poco::Data::StatementImpl::executeWithLimit is not correct
  - fixed SF# 1951604: POCO refuses to compile with g++ 4.3.0
  - fixed SF# 1954327: CYGWIN's pthread does not define PTHREAD_STACK_MIN
  - fixed SF# 2124636: Discrepancy between FileWIN32(U)::handleLastError
  - fixed SF# 1558300: MinGW/MSYS Builds
  - fixed SF# 2123266: Memory leak under QNX6 with dinkum library


!!!Release 1.3.2

!!Summary of Changes

  - added POCO_NO_SHAREDMEMORY to Config.h
  - POCO_NO_WSTRING now really disables all wide string related calls
  - added template specialization for string hashfunction (performance)
  - XML parser performance improvements (SAX parser is now up to 40 % faster
  - added parseMemoryNP() to XMLReader and friends
  - URIStreamOpener improvement: redirect logic is now in URIStreamOpener.
    this enables support for redirects from http to https.
  - added support for temporary redirects and useproxy return code
  - added getBlocking() to Socket
  - added File::isHidden()
  - better WIN64 support (AMD64 and IA64 platforms are recognized)
  - added support for timed lock operations to [Fast]Mutex
  - SharedLibrary: dlopen() is called with RTLD_GLOBAL instead of RTLD_LOCAL
    (see http://gcc.gnu.org/faq.html#dso)
  - Poco::Timer threads can now run with a specified priority
  - added testcase for SF# 1774351
  - fixed SF# 1784772: Message::swap omits _tid mem
  - fixed SF# 1790894: IPAddress(addr,family) doesn't fail on invalid address
  - fixed SF# 1804395: Constructor argument name wrong
  - fixed SF# 1806807: XMLWriter::characters should ignore empty strings
  - fixed SF# 1806994: property application.runAsService set too late
  - fixed SF# 1828908: HTMLForm does not encode '+'
  - fixed SF# 1831871: Windows configuration file line endings not correct.
  - fixed SF# 1845545: TCP server hangs on shutdown
  - fixed SF# 1846734: Option::validator() does not behave according to doc
  - fixed SF# 1856567: Assertion in DateTimeParser::tryParse()
  - fixed SF# 1864832: HTTP server sendFile() uses incorrect date
  - HTTPServerResponseImpl now always sets the Date header automatically
    in the constructor.
  - fixed SF# 1787667: DateTimeFormatter and time related classes
    (also SF# 1800031: The wrong behavior of time related classes)
  - fixed SF# 1829700: TaskManager::_taskList contains tasks that never started
  - fixed SF# 1834127: Anonymous enums in Tuple.h result in invalid C++
  - fixed SF# 1834130: RunnableAdapter::operator= not returning a value
  - fixed SF# 1873924: Add exception code to NetException
  - fixed SF# 1873929: SMTPClientSession support for name in sender field
  - logging performance improvements (PatternFormatter)
  - fixed SF# 1883871: TypeList operator < fails for tuples with duplicate values
  - CYGWIN build works again (most things work but Foundation testsuite still fails)
  - new build configuration for Digi Embedded Linux (ARM9, uclibc)
  - new build configuration for PowerPC Linux


!!!Release 1.3.1

!!Summary of Changes

  - DynamicAny fixes for char conversions
  - fixed SF# 1733362: Strange timeout handling in SocketImpl::poll and Socket::select
  - fixed SF patch# 1728912: crash in POCO on Solaris
  - fixed SF# 1732138: Bug in WinRegistryConfiguration::getString
  - fixed SF# 1730790: Reference counting breaks NetworkInterface::list()
  - fixed SF# 1720733: Poco::SignalHandler bug
  - fixed SF# 1718724: Poco::StreamCopier::copyStream loops forever
  - fixed SF# 1718437: HashMap bug
  - changed LinearHashTable iterator implementation. less templates -> good thing.
  - fixed SF# 1733964: DynamicAny compile error
  - UUIDGenerator: fixed infinite loop with non ethernet interfaces
  - updated expat to 2.0.1
  - fixed SF# 1730566: HTTP server throws exception
  - Glob supports symbolic links (additional flag to control behavior)
  - fixed a problem with non blocking connect in NetSSL_OpenSSL
    (see http://www.appinf.com/poco/wiki/tiki-view_forum_thread.php?comments_parentId=441&topics_threshold=0&topics_offset=29&topics_sort_mode=commentDate_desc&topics_find=&forumId=6)
  - fixed a problem with SSL renegotiation in NetSSL_OpenSSL (thanks to Sanjay Chouksey for the fix)
  - fixed SF# 1714753: NetSSL_OpenSSL: HTTPS connections fail with wildcard certs
  - HTTPClientSession: set Host header only if it's not already set (proposed by EHL)
  - NetworkInterface (Windows): Loopback interface now has correct netmask;
    interfaces that do not have an IP address assigned are no longer reported.
  - Fixes for VC++ W4 warnings from EHL
  - SharedMemory: first constructor has an additional "server" parameter
    Setting to true does not unlink the shared memory region when the SharedMemory object is destroyed. (Alessandro Oliveira Ungaro)
  - fixed SF# 1768231: MemoryPool constructor


!!!Release 1.3.0

Release 1.3 of the POCO C++ Libraries contains major improvements and new features throughout all libraries.

!!Summary of Changes

  - Poco::HashMap and Poco::HashSet classes (Foundation)
  - Poco::Tuple class template (Foundation)
  - Poco::SharedMemory class (Foundation)
  - Poco::FileStream, Poco::FileInputStream, Poco::FileOutputStream classes that
    support Unicode (UTF-8) filenames on Windows (Foundation)
  - improvements and bugfixes in the Net library, with a focus on the HTTP client
    and server classes
  - Poco::DynamicAny class (Foundation)
  - improvements to Poco::Net::NetworkInterface class (Net)
  - Poco::Condition class, implementing POSIX condition variable-style
    thread synchronization (Foundation)
  - Poco::RegularExpression now uses [[http://www.pcre.org PCRE]] 7.1 (Foundation)
  - improved Unicode/UTF-8 support -- Poco::Unicode and Poco::UTF8 classes
  - Poco::XML::NodeAppender class for faster DOM tree creation (XML)
  - Poco::Checksum class (Foundation)
  - lots of bugfixes and other improvements -- please see the
    CHANGELOG for details


!!Incompatible Changes and Possible Transition Issues

The (now deprecated) Poco::HashFunction class template has been changed in an
incompatible way. The member function formerly named hash() is now the function
call operator. If you have defined your own HashFunction classes,
you have to update your code. Sorry for the inconvenience.

On Windows, POCO now builds with Unicode/UTF-8 support
(POCO_WIN32_UTF8) enabled by default. If you need the previous (1.2)
behavior, remove the corresponding #define from Poco/Config.h<|MERGE_RESOLUTION|>--- conflicted
+++ resolved
@@ -1,7 +1,7 @@
 POCO C++ Libraries Release Notes
 AAAIntroduction
 
-<<<<<<< HEAD
+
 !!!Release 1.12.0
 
 !!Summary of Changes
@@ -133,7 +133,8 @@
   - PollSet::add() is mode-cumulative now
   - UDPServer now requires explicit starting
   - Move semantics for sockets and SocketAddress (compile-time option, disabled by default)
-=======
+
+
 !!!Release 1.11.3
 
 !!Summary of Changes
@@ -142,7 +143,6 @@
   - GH #3587: MySQL UUID binding temporary string
   - GH #3632: Redis - add TLS support
   - updated a few copyright dates
->>>>>>> 191cbdc9
 
 
 !!!Release 1.11.2
