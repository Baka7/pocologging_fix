--- conflicted
+++ resolved
@@ -27,7 +27,7 @@
 //
 // Note: pthread_cond_timedwait() with CLOCK_MONOTONIC is supported
 // on Linux and QNX, as well as on Android >= 5.0. On Android < 5.0,
-// HAVE_PTHREAD_COND_TIMEDWAIT_MONOTONIC is defined to indicate 
+// HAVE_PTHREAD_COND_TIMEDWAIT_MONOTONIC is defined to indicate
 // availability of non-standard pthread_cond_timedwait_monotonic().
 //
 #ifndef POCO_HAVE_MONOTONIC_PTHREAD_COND_TIMEDWAIT
@@ -63,11 +63,7 @@
 	if (pthread_mutex_init(&_mutex, NULL))
 		throw SystemException("cannot create semaphore (mutex)");
 
-<<<<<<< HEAD
-#if defined(__linux__) || defined(__QNX__)
-=======
 #if defined(POCO_HAVE_MONOTONIC_PTHREAD_COND_TIMEDWAIT)
->>>>>>> b7aaaabd
 	pthread_condattr_t attr;
 	if (pthread_condattr_init(&attr))
 	{
@@ -107,8 +103,8 @@
 void SemaphoreImpl::waitImpl()
 {
 	if (pthread_mutex_lock(&_mutex))
-		throw SystemException("wait for semaphore failed (lock)"); 
-	while (_n < 1) 
+		throw SystemException("wait for semaphore failed (lock)");
+	while (_n < 1)
 	{
 		if (pthread_cond_wait(&_cond, &_mutex))
 		{
@@ -131,11 +127,7 @@
 	delta.tv_sec  = milliseconds / 1000;
 	delta.tv_nsec = (milliseconds % 1000)*1000000;
 	pthread_get_expiration_np(&delta, &abstime);
-<<<<<<< HEAD
-#elif defined(__linux__) || defined(__QNX__)
-=======
 #elif defined(POCO_HAVE_MONOTONIC_PTHREAD_COND_TIMEDWAIT)
->>>>>>> b7aaaabd
 	clock_gettime(CLOCK_MONOTONIC, &abstime);
 	abstime.tv_sec  += milliseconds / 1000;
 	abstime.tv_nsec += (milliseconds % 1000)*1000000;
@@ -144,11 +136,7 @@
 		abstime.tv_nsec -= 1000000000;
 		abstime.tv_sec++;
 	}
-<<<<<<< HEAD
-#elif (defined(_POSIX_TIMERS) && defined(CLOCK_REALTIME)) || defined(POCO_VXWORKS)
-=======
 #elif defined(POCO_HAVE_CLOCK_GETTIME)
->>>>>>> b7aaaabd
 	clock_gettime(CLOCK_REALTIME, &abstime);
 	abstime.tv_sec  += milliseconds / 1000;
 	abstime.tv_nsec += (milliseconds % 1000)*1000000;
@@ -170,8 +158,8 @@
 #endif
 
 	if (pthread_mutex_lock(&_mutex) != 0)
-		throw SystemException("wait for semaphore failed (lock)"); 
-	while (_n < 1) 
+		throw SystemException("wait for semaphore failed (lock)");
+	while (_n < 1)
 	{
 		if ((rc = pthread_cond_timedwait(&_cond, &_mutex, &abstime)))
 		{
