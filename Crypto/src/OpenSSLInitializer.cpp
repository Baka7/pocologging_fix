//
// OpenSSLInitializer.cpp
//
// Library: Crypto
// Package: CryptoCore
// Module:  OpenSSLInitializer
//
// Copyright (c) 2006-2009, Applied Informatics Software Engineering GmbH.
// and Contributors.
//
// SPDX-License-Identifier:	BSL-1.0
//


#include "Poco/Crypto/OpenSSLInitializer.h"
#include "Poco/Crypto/CryptoException.h"
#include "Poco/RandomStream.h"
#include "Poco/Thread.h"
#include <openssl/ssl.h>
#include <openssl/rand.h>
#include <openssl/crypto.h>
#include <openssl/err.h>
#include <openssl/conf.h>


#if defined(POCO_OS_FAMILY_WINDOWS)
	#define POCO_STR_HELPER(x) #x
	#define POCO_STR(x) POCO_STR_HELPER(x)
	#if defined POCO_INTERNAL_OPENSSL_MSVC_VER
		#define POCO_INTERNAL_OPENSSL_BUILD          \
				" (POCO internal build, MSVC version " \
				POCO_STR(POCO_INTERNAL_OPENSSL_MSVC_VER) ")"
	#else
		#define POCO_INTERNAL_OPENSSL_BUILD ""
	#endif
	#pragma message (OPENSSL_VERSION_TEXT POCO_INTERNAL_OPENSSL_BUILD)
#endif


using Poco::RandomInputStream;
using Poco::Thread;


#if defined(_MSC_VER) && !defined(_DLL) && defined(POCO_INTERNAL_OPENSSL_MSVC_VER)

	#if (POCO_MSVS_VERSION >= 2015)
		FILE _iob[] = { *stdin, *stdout, *stderr };
		extern "C" FILE * __cdecl __iob_func(void) { return _iob; }
	#endif // (POCO_MSVS_VERSION >= 2015)

	#if (POCO_MSVS_VERSION < 2012)
		extern "C" __declspec(noreturn) void __cdecl __report_rangecheckfailure(void) { ::ExitProcess(1); }
	#endif // (POCO_MSVS_VERSION < 2012)

#endif // _MSC_VER && _MT && !POCO_EXTERNAL_OPENSSL && (POCO_MSVS_VERSION < 2013)


namespace Poco {
namespace Crypto {


Poco::AtomicCounter OpenSSLInitializer::_rc;

#if OPENSSL_VERSION_NUMBER < 0x10100000L
Poco::FastMutex* OpenSSLInitializer::_mutexes(0);
#endif

#if OPENSSL_VERSION_NUMBER >= 0x30000000L
std::atomic<OSSL_PROVIDER*> OpenSSLInitializer::_defaultProvider(0);
std::atomic<OSSL_PROVIDER*> OpenSSLInitializer::_legacyProvider(0);
#endif


OpenSSLInitializer::OpenSSLInitializer()
{
	initialize();
}


OpenSSLInitializer::~OpenSSLInitializer()
{
	try
	{
		uninitialize();
	}
	catch (...)
	{
		poco_unexpected();
	}
}


void OpenSSLInitializer::initialize()
{
	if (++_rc == 1)
	{
#if OPENSSL_VERSION_NUMBER >= 0x10100000L
		CONF_modules_load(NULL, NULL, 0);
#else
		OPENSSL_config(NULL);
#endif

#if OPENSSL_VERSION_NUMBER < 0x10100000L
		SSL_library_init();
		SSL_load_error_strings();
		OpenSSL_add_all_algorithms();

		int nMutexes = CRYPTO_num_locks();
		_mutexes = new Poco::FastMutex[nMutexes];
		CRYPTO_set_locking_callback(&OpenSSLInitializer::lock);
#ifndef POCO_OS_FAMILY_WINDOWS
// Not needed on Windows (see SF #110: random unhandled exceptions when linking with ssl).
// https://sourceforge.net/p/poco/bugs/110/
//
// From http://www.openssl.org/docs/crypto/threads.html :
// "If the application does not register such a callback using CRYPTO_THREADID_set_callback(),
//  then a default implementation is used - on Windows and BeOS this uses the system's
//  default thread identifying APIs"
		CRYPTO_set_id_callback(&OpenSSLInitializer::id);
#endif
		CRYPTO_set_dynlock_create_callback(&OpenSSLInitializer::dynlockCreate);
		CRYPTO_set_dynlock_lock_callback(&OpenSSLInitializer::dynlock);
		CRYPTO_set_dynlock_destroy_callback(&OpenSSLInitializer::dynlockDestroy);

		char seed[SEEDSIZE];
		RandomInputStream rnd;
		rnd.read(seed, sizeof(seed));
		RAND_seed(seed, SEEDSIZE);
#endif

#if OPENSSL_VERSION_NUMBER >= 0x30000000L
		if (!_defaultProvider)
		{
			_defaultProvider = OSSL_PROVIDER_load(NULL, "default");
			if (!_defaultProvider) throw CryptoException("Failed to load OpenSSL default provider");
		}
		if (!_legacyProvider)
		{
			_legacyProvider = OSSL_PROVIDER_load(NULL, "legacy");
			if (!_legacyProvider) throw CryptoException("Failed to load OpenSSL legacy provider");
		}
#endif
	}
}


void OpenSSLInitializer::uninitialize()
{
	if (--_rc == 0)
	{
#if OPENSSL_VERSION_NUMBER < 0x10100000L
		EVP_cleanup();
		ERR_free_strings();
		CRYPTO_set_locking_callback(0);
#ifndef POCO_OS_FAMILY_WINDOWS
		CRYPTO_set_id_callback(0);
#endif
		delete [] _mutexes;
#endif
<<<<<<< HEAD
#if OPENSSL_VERSION_NUMBER >= 0x30000000L
		OSSL_PROVIDER* provider = nullptr;
		if ((provider = _defaultProvider.exchange(nullptr)))
		{
			OSSL_PROVIDER_unload(provider);
		}
		if ((provider = _legacyProvider.exchange(nullptr)))
		{
			OSSL_PROVIDER_unload(provider);
		}
#endif
=======
>>>>>>> 191cbdc9
	}
}


#if OPENSSL_VERSION_NUMBER < 0x10100000L


void OpenSSLInitializer::lock(int mode, int n, const char* file, int line)
{
	if (mode & CRYPTO_LOCK)
		_mutexes[n].lock();
	else
		_mutexes[n].unlock();
}


unsigned long OpenSSLInitializer::id()
{
	// Note: we use an old-style C cast here because
	// neither static_cast<> nor reinterpret_cast<>
	// work uniformly across all platforms.
	return (unsigned long) Poco::Thread::currentTid();
}


struct CRYPTO_dynlock_value* OpenSSLInitializer::dynlockCreate(const char* file, int line)
{
	return new CRYPTO_dynlock_value;
}


void OpenSSLInitializer::dynlock(int mode, struct CRYPTO_dynlock_value* lock, const char* file, int line)
{
	poco_check_ptr (lock);

	if (mode & CRYPTO_LOCK)
		lock->_mutex.lock();
	else
		lock->_mutex.unlock();
}


void OpenSSLInitializer::dynlockDestroy(struct CRYPTO_dynlock_value* lock, const char* file, int line)
{
	delete lock;
}


#endif // OPENSSL_VERSION_NUMBER < 0x10100000L


void initializeCrypto()
{
	OpenSSLInitializer::initialize();
}


void uninitializeCrypto()
{
	OpenSSLInitializer::uninitialize();
}


} } // namespace Poco::Crypto<|MERGE_RESOLUTION|>--- conflicted
+++ resolved
@@ -157,7 +157,7 @@
 #endif
 		delete [] _mutexes;
 #endif
-<<<<<<< HEAD
+
 #if OPENSSL_VERSION_NUMBER >= 0x30000000L
 		OSSL_PROVIDER* provider = nullptr;
 		if ((provider = _defaultProvider.exchange(nullptr)))
@@ -169,8 +169,6 @@
 			OSSL_PROVIDER_unload(provider);
 		}
 #endif
-=======
->>>>>>> 191cbdc9
 	}
 }
 
