--- conflicted
+++ resolved
@@ -897,6 +897,12 @@
     <ClCompile Include="src\NumericString.cpp">
       <Filter>Core\Source Files</Filter>
     </ClCompile>
+    <ClCompile Include="src\SortedDirectoryIterator.cpp">
+      <Filter>Filesystem\Source Files</Filter>
+    </ClCompile>
+    <ClCompile Include="src\DirectoryIteratorStrategy.cpp">
+      <Filter>Filesystem\Source Files</Filter>
+    </ClCompile>
   </ItemGroup>
   <ItemGroup>
     <ClInclude Include="include\Poco\Any.h">
@@ -1847,7 +1853,6 @@
     <ClInclude Include="include\Poco\Error.h">
       <Filter>Core\Header Files</Filter>
     </ClInclude>
-<<<<<<< HEAD
     <ClInclude Include="include\Poco\Base32Decoder.h">
       <Filter>Streams\Header Files</Filter>
     </ClInclude>
@@ -1858,10 +1863,22 @@
       <Filter>Core\Header Files</Filter>
     </ClInclude>
     <ClInclude Include="include\Poco\Optional.h">
-=======
+      <Filter>Core\Header Files</Filter>
+    </ClInclude>
     <ClInclude Include="include\Poco\ListMap.h">
->>>>>>> 38530dbd
-      <Filter>Core\Header Files</Filter>
+      <Filter>Core\Header Files</Filter>
+    </ClInclude>
+    <ClInclude Include="include\Poco\RecursiveDirectoryIterator.h">
+      <Filter>Filesystem\Header Files</Filter>
+    </ClInclude>
+    <ClInclude Include="include\Poco\RecursiveDirectoryIteratorImpl.h">
+      <Filter>Filesystem\Header Files</Filter>
+    </ClInclude>
+    <ClInclude Include="include\Poco\SortedDirectoryIterator.h">
+      <Filter>Filesystem\Header Files</Filter>
+    </ClInclude>
+    <ClInclude Include="include\poco\DirectoryIteratorStrategy.h">
+      <Filter>Filesystem\Header Files</Filter>
     </ClInclude>
   </ItemGroup>
   <ItemGroup>
