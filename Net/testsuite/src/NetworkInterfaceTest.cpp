--- conflicted
+++ resolved
@@ -75,11 +75,7 @@
 			std::cout << "=============" << std::endl << std::endl;
 		}
 	}
-<<<<<<< HEAD
-	catch (Poco::NotImplementedException& e)
-=======
-	catch (Poco::NotImplementedException&)
->>>>>>> 7128b15c
+	catch (Poco::NotImplementedException&)
 	{
 	#if POCO_OS != POCO_OS_ANDROID
 		throw;
@@ -123,11 +119,7 @@
 			std::cout << "==============" << std::endl << std::endl;
 		}
 	}
-<<<<<<< HEAD
-	catch (Poco::NotImplementedException& e)
-=======
-	catch (Poco::NotImplementedException&)
->>>>>>> 7128b15c
+	catch (Poco::NotImplementedException&)
 	{
 	#if POCO_OS != POCO_OS_ANDROID
 		throw;
@@ -147,11 +139,7 @@
 			assertTrue (ifc.name() == it->second.name());
 		}
 	}
-<<<<<<< HEAD
-	catch (Poco::NotImplementedException& e)
-=======
-	catch (Poco::NotImplementedException&)
->>>>>>> 7128b15c
+	catch (Poco::NotImplementedException&)
 	{
 	#if POCO_OS != POCO_OS_ANDROID
 		throw;
@@ -196,11 +184,7 @@
 			}
 		}
 	}
-<<<<<<< HEAD
-	catch (Poco::NotImplementedException& e)
-=======
-	catch (Poco::NotImplementedException&)
->>>>>>> 7128b15c
+	catch (Poco::NotImplementedException&)
 	{
 	#if POCO_OS != POCO_OS_ANDROID
 		throw;
@@ -220,11 +204,7 @@
 			assertTrue (ifc.index() == it->second.index());
 		}
 	}
-<<<<<<< HEAD
-	catch (Poco::NotImplementedException& e)
-=======
-	catch (Poco::NotImplementedException&)
->>>>>>> 7128b15c
+	catch (Poco::NotImplementedException&)
 	{
 	#if POCO_OS != POCO_OS_ANDROID
 		throw;
@@ -251,11 +231,7 @@
 				std::cout << "MAC Address:" << mac << std::endl;
 		}
 	}
-<<<<<<< HEAD
-	catch (Poco::NotImplementedException& e)
-=======
-	catch (Poco::NotImplementedException&)
->>>>>>> 7128b15c
+	catch (Poco::NotImplementedException&)
 	{
 	#if POCO_OS != POCO_OS_ANDROID
 		throw;
@@ -275,11 +251,7 @@
 			assertTrue (it->second.isUp());
 		}
 	}
-<<<<<<< HEAD
-	catch (Poco::NotImplementedException& e)
-=======
-	catch (Poco::NotImplementedException&)
->>>>>>> 7128b15c
+	catch (Poco::NotImplementedException&)
 	{
 	#if POCO_OS != POCO_OS_ANDROID
 		throw;
@@ -326,11 +298,7 @@
 
 		assertTrue (counter == l.size());
 	}
-<<<<<<< HEAD
-	catch (Poco::NotImplementedException& e)
-=======
-	catch (Poco::NotImplementedException&)
->>>>>>> 7128b15c
+	catch (Poco::NotImplementedException&)
 	{
 	#if POCO_OS != POCO_OS_ANDROID
 		throw;
