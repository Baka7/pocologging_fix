--- conflicted
+++ resolved
@@ -2652,20 +2652,6 @@
   pcre_uint16 value;
 } ucp_type_table;
 
-<<<<<<< HEAD
-#define _pcre_utf8_table1      _poco__pcre_utf8_table1
-#define _pcre_utf8_table1_size _poco__pcre_utf8_table1_size
-#define _pcre_utf8_table2      _poco__pcre_utf8_table2
-#define _pcre_utf8_table3      _poco__pcre_utf8_table3
-#define _pcre_utf8_table4      _poco__pcre_utf8_table4
-#define _pcre_utt              _poco__pcre_utt
-#define _pcre_utt_size         _poco__pcre_utt_size
-#define _pcre_utt_names        _poco__pcre_utt_names
-#define _pcre_OP_lengths       _poco__pcre_OP_lengths
-#define _pcre_ucp_gbtable      _poco__pcre_ucp_gbtable
-#define _pcre_vspace_list      _poco__pcre_vspace_list
-#define _pcre_hspace_list      _poco__pcre_hspace_list
-=======
 /* renamed to avoid clashes with system pcre */
 #define _pcre_utf8_table1      _poco_pcre_utf8_table1
 #define _pcre_utf8_table1_size _poco_pcre_utf8_table1_size
@@ -2679,7 +2665,6 @@
 #define _pcre_ucp_gbtable      _poco_pcre_ucp_gbtable
 #define _pcre_vspace_list      _poco_pcre_vspace_list
 #define _pcre_hspace_list      _poco_pcre_hspace_list
->>>>>>> 29f745ff
 
 /* Internal shared data tables. These are tables that are used by more than one
 of the exported public functions. They have to be "external" in the C sense,
@@ -2794,22 +2779,12 @@
   pcre_int32 other_case; /* offset to other case, or zero if none */
 } ucd_record;
 
-<<<<<<< HEAD
-
-/* renamed to avoid clashes with system pcre */
-#define _pcre_ucd_records _poco__pcre_ucd_records
-#define _pcre_ucd_stage1 _poco__pcre_ucd_stage1
-#define _pcre_ucd_stage2 _poco__pcre_ucd_stage2
-#define _pcre_ucp_gentype _poco__pcre_ucp_gentype
-#define _pcre_ucd_caseless_sets _poco__pcre_ucd_caseless_sets
-=======
 /* renamed to avoid clashes with system pcre */
 #define _pcre_ucd_records _poco_pcre_ucd_records
 #define _pcre_ucd_stage1 _poco_pcre_ucd_stage1
 #define _pcre_ucd_stage2 _poco_pcre_ucd_stage2
 #define _pcre_ucp_gentype _poco_pcre_ucp_gentype
 #define _pcre_ucd_caseless_sets _poco_pcre_ucd_caseless_sets
->>>>>>> 29f745ff
 
 extern const pcre_uint32 PRIV(ucd_caseless_sets)[];
 extern const ucd_record  PRIV(ucd_records)[];
